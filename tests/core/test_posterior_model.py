--- conflicted
+++ resolved
@@ -4,11 +4,7 @@
 from os.path import join
 import numpy as np
 import torch
-<<<<<<< HEAD
-from dingo.core.posterior_models.normalizing_flow import NormalizingFlow
-=======
 from dingo.core.posterior_models.normalizing_flow import NormalizingFlowPosteriorModel
->>>>>>> 204e4335
 from dingo.core.utils import torchutils
 from dingo.core.utils.scheduler import perform_scheduler_step
 
@@ -49,12 +45,8 @@
 
     d.model_kwargs = {
         "posterior_model_type": "normalizing_flow",
-<<<<<<< HEAD
-        "posterior_kwargs": d.nsf_kwargs,
+        "posterior_kwargs": d.posterior_kwargs,
         "embedding_type": "DenseResidualNet",
-=======
-        "posterior_kwargs": d.posterior_kwargs,
->>>>>>> 204e4335
         "embedding_kwargs": d.embedding_kwargs,
     }
 
@@ -106,7 +98,6 @@
         "T_max": 10,
     }
     d.cosine_factors = (1 + np.cos(np.linspace(0, np.pi, 11))[:-1]) / 2
-<<<<<<< HEAD
     d.optimizer_steps_per_epoch = 5
     d.cosine_kwargs_opt_step = {
         "type": "cosine",
@@ -182,19 +173,6 @@
     )[:-1] / 2
     ca_every_epoch_downsampled = cos_annealing[
         d.optimizer_steps_per_epoch - 1 :: d.optimizer_steps_per_epoch
-=======
-    d.step_factors = [
-        0.5**0,
-        0.5**0,
-        0.5**0,
-        0.5**1,
-        0.5**1,
-        0.5**1,
-        0.5**2,
-        0.5**2,
-        0.5**2,
-        0.5**3,
->>>>>>> 204e4335
     ]
     d.sequential_factors_v2 = np.concatenate(
         [
@@ -260,16 +238,6 @@
     d = data_setup_pm_1
 
     # initialize model and save it
-<<<<<<< HEAD
-    pm_0 = NormalizingFlow(metadata=d.metadata, device="cpu")
-    pm_0.save_model(d.model_filename)
-
-    # load saved model
-    pm_1 = NormalizingFlow(model_filename=d.model_filename, device="cpu")
-
-    # build a model with identical kwargs
-    pm_2 = NormalizingFlow(metadata=d.metadata, device="cpu")
-=======
     pm_0 = NormalizingFlowPosteriorModel(metadata=d.metadata, device="cpu")
     pm_0.save_model(d.model_filename)
 
@@ -278,7 +246,6 @@
 
     # build a model with identical kwargs
     pm_2 = NormalizingFlowPosteriorModel(metadata=d.metadata, device="cpu")
->>>>>>> 204e4335
 
     # check that module names are identical in saved and loaded model
     module_names_0 = [name for name, param in pm_0.network.named_parameters()]
@@ -327,11 +294,7 @@
     # Test step scheduler
     optimizer_kwargs = e.adam_kwargs
     scheduler_kwargs = e.step_kwargs
-<<<<<<< HEAD
-    pm = NormalizingFlow(metadata=d.metadata, device="cpu")
-=======
-    pm = NormalizingFlowPosteriorModel(metadata=d.metadata, device="cpu")
->>>>>>> 204e4335
+    pm = NormalizingFlowPosteriorModel(metadata=d.metadata, device="cpu")
     pm.optimizer_kwargs = optimizer_kwargs
     pm.scheduler_kwargs = scheduler_kwargs
     pm.initialize_optimizer_and_scheduler()
@@ -340,13 +303,9 @@
     for epoch, loss in zip(e.epochs, e.losses):
         if epoch == 5:
             pm.save_model(d.model_filename, save_training_info=True)
-<<<<<<< HEAD
-            pm = NormalizingFlow(model_filename=d.model_filename, device="cpu")
-=======
             pm = NormalizingFlowPosteriorModel(
                 model_filename=d.model_filename, device="cpu"
             )
->>>>>>> 204e4335
         lr = pm.optimizer.state_dict()["param_groups"][0]["lr"]
         factors.append(lr / pm.optimizer.defaults["lr"])
         perform_scheduler_step(pm.scheduler)
@@ -357,11 +316,7 @@
     # Test reduce_on_plateau scheduler
     optimizer_kwargs = e.sgd_kwargs
     scheduler_kwargs = e.rop_kwargs
-<<<<<<< HEAD
-    pm = NormalizingFlow(metadata=d.metadata, device="cpu")
-=======
-    pm = NormalizingFlowPosteriorModel(metadata=d.metadata, device="cpu")
->>>>>>> 204e4335
+    pm = NormalizingFlowPosteriorModel(metadata=d.metadata, device="cpu")
     pm.optimizer_kwargs = optimizer_kwargs
     pm.scheduler_kwargs = scheduler_kwargs
     pm.initialize_optimizer_and_scheduler()
@@ -370,13 +325,9 @@
     for epoch, loss in zip(e.epochs, e.losses):
         if epoch == 5:
             pm.save_model(d.model_filename, save_training_info=True)
-<<<<<<< HEAD
-            pm = NormalizingFlow(model_filename=d.model_filename, device="cpu")
-=======
             pm = NormalizingFlowPosteriorModel(
                 model_filename=d.model_filename, device="cpu"
             )
->>>>>>> 204e4335
         lr = pm.optimizer.state_dict()["param_groups"][0]["lr"]
         factors.append(lr / pm.optimizer.defaults["lr"])
         perform_scheduler_step(pm.scheduler, loss=loss)
@@ -387,11 +338,7 @@
     # Test cosine scheduler
     optimizer_kwargs = e.sgd_kwargs
     scheduler_kwargs = e.cosine_kwargs
-<<<<<<< HEAD
-    pm = NormalizingFlow(metadata=d.metadata, device="cpu")
-=======
-    pm = NormalizingFlowPosteriorModel(metadata=d.metadata, device="cpu")
->>>>>>> 204e4335
+    pm = NormalizingFlowPosteriorModel(metadata=d.metadata, device="cpu")
     pm.optimizer_kwargs = optimizer_kwargs
     pm.scheduler_kwargs = scheduler_kwargs
     pm.initialize_optimizer_and_scheduler()
@@ -400,8 +347,10 @@
     for epoch, loss in zip(e.epochs, e.losses):
         if epoch == 5:
             pm.save_model(d.model_filename, save_training_info=True)
-<<<<<<< HEAD
-            pm = NormalizingFlow(model_filename=d.model_filename, device="cpu")
+            pm = NormalizingFlowPosteriorModel(
+                model_filename=d.model_filename,
+                device="cpu"
+            )
         lr = pm.optimizer.state_dict()["param_groups"][0]["lr"]
         factors.append(lr / pm.optimizer.defaults["lr"])
         perform_scheduler_step(pm.scheduler)
@@ -412,7 +361,7 @@
     # Test cosine scheduler with update_every_optimizer_step
     optimizer_kwargs = e.sgd_kwargs
     scheduler_kwargs = e.cosine_kwargs_opt_step
-    pm = NormalizingFlow(metadata=d.metadata, device="cpu")
+    pm = NormalizingFlowPosteriorModel(metadata=d.metadata, device="cpu")
     pm.optimizer_kwargs = optimizer_kwargs
     pm.scheduler_kwargs = scheduler_kwargs
     pm.initialize_optimizer_and_scheduler(
@@ -423,7 +372,10 @@
     for epoch, loss in zip(e.epochs, e.losses):
         if epoch == 5:
             pm.save_model(d.model_filename, save_training_info=True)
-            pm = NormalizingFlow(model_filename=d.model_filename, device="cpu")
+            pm = NormalizingFlowPosteriorModel(
+                model_filename=d.model_filename,
+                device="cpu"
+            )
         lr = pm.optimizer.state_dict()["param_groups"][0]["lr"]
         factors.append(lr / pm.optimizer.defaults["lr"])
         for _ in range(e.optimizer_steps_per_epoch):
@@ -451,7 +403,7 @@
     # Test sequential scheduler
     optimizer_kwargs = e.adam_kwargs
     scheduler_kwargs = e.sequential_kwargs
-    pm = NormalizingFlow(metadata=d.metadata, device="cpu")
+    pm = NormalizingFlowPosteriorModel(metadata=d.metadata, device="cpu")
     pm.optimizer_kwargs = optimizer_kwargs
     pm.scheduler_kwargs = scheduler_kwargs
     pm.initialize_optimizer_and_scheduler(
@@ -462,7 +414,10 @@
     for epoch, loss in zip(e.epochs, e.losses):
         if epoch == 5:
             pm.save_model(d.model_filename, save_training_info=True)
-            pm = NormalizingFlow(model_filename=d.model_filename, device="cpu")
+            pm = NormalizingFlowPosteriorModel(
+                model_filename=d.model_filename,
+                device="cpu"
+            )
         lr = pm.optimizer.state_dict()["param_groups"][0]["lr"]
         factors.append(lr / pm.optimizer.defaults["lr"])
         for _ in range(e.optimizer_steps_per_epoch):
@@ -484,7 +439,7 @@
     # Test sequential scheduler but with changed updates_every_optimizer_step
     optimizer_kwargs = e.adam_kwargs
     scheduler_kwargs = e.sequential_v2_kwargs
-    pm = NormalizingFlow(metadata=d.metadata, device="cpu")
+    pm = NormalizingFlowPosteriorModel(metadata=d.metadata, device="cpu")
     pm.optimizer_kwargs = optimizer_kwargs
     pm.scheduler_kwargs = scheduler_kwargs
     pm.initialize_optimizer_and_scheduler(
@@ -495,7 +450,10 @@
     for epoch, loss in zip(e.epochs, e.losses):
         if epoch == 5:
             pm.save_model(d.model_filename, save_training_info=True)
-            pm = NormalizingFlow(model_filename=d.model_filename, device="cpu")
+            pm = NormalizingFlowPosteriorModel(
+                model_filename=d.model_filename,
+                device="cpu"
+            )
         lr = pm.optimizer.state_dict()["param_groups"][0]["lr"]
         factors.append(lr / pm.optimizer.defaults["lr"])
         for _ in range(e.optimizer_steps_per_epoch):
@@ -517,7 +475,7 @@
     # Test sequential scheduler but with changed milestone values
     optimizer_kwargs = e.adam_kwargs
     scheduler_kwargs = e.sequential_v3_kwargs
-    pm = NormalizingFlow(metadata=d.metadata, device="cpu")
+    pm = NormalizingFlowPosteriorModel(metadata=d.metadata, device="cpu")
     pm.optimizer_kwargs = optimizer_kwargs
     pm.scheduler_kwargs = scheduler_kwargs
     pm.initialize_optimizer_and_scheduler(
@@ -528,12 +486,7 @@
     for epoch, loss in zip(e.epochs, e.losses):
         if epoch == 5:
             pm.save_model(d.model_filename, save_training_info=True)
-            pm = NormalizingFlow(model_filename=d.model_filename, device="cpu")
-=======
-            pm = NormalizingFlowPosteriorModel(
-                model_filename=d.model_filename, device="cpu"
-            )
->>>>>>> 204e4335
+            pm = NormalizingFlowPosteriorModel(model_filename=d.model_filename, device="cpu")
         lr = pm.optimizer.state_dict()["param_groups"][0]["lr"]
         factors.append(lr / pm.optimizer.defaults["lr"])
         for _ in range(e.optimizer_steps_per_epoch):
