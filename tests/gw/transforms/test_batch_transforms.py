--- conflicted
+++ resolved
@@ -38,11 +38,7 @@
 
 @pytest.fixture
 def domain():
-<<<<<<< HEAD
-    return UniformFrequencyDomain(0, 1024, 0.125, 1.0)
-=======
     return UniformFrequencyDomain(0, 1024, 0.125)
->>>>>>> c4faf146
 
 
 def input_sample_batched(batch_size, input_domain):
