import argparse

import torch

from dingo.core.utils.backward_compatibility import torch_load_with_fallback


def parse_args():
    parser = argparse.ArgumentParser()
    parser.add_argument("--checkpoint", type=str, required=True)
    parser.add_argument("--key", type=str, required=True, nargs="+")
<<<<<<< HEAD
    parser.add_argument("--delete", action="store_true")
    parser.add_argument("--value", type=str)
=======
    parser.add_argument("--value", type=str, required=True)
>>>>>>> 6fceba3e
    return parser.parse_args()


def main():
    args = parse_args()

<<<<<<< HEAD
    # Typically training is done on the GPU, so the model could be saved on a GPU
    # device. Since this routine may be run on a CPU machine, allow for a remap of the
    # torch tensors.
    if torch.cuda.is_available():
        d = torch.load(args.checkpoint)
    else:
        d = torch.load(args.checkpoint, map_location=torch.device("cpu"))

=======
    d, _ = torch_load_with_fallback(args.checkpoint)

    # Figure out type of value
    try:
        value = int(args.value)
    except ValueError:
        try:
            value = float(args.value)
        except ValueError:
            value = args.value

>>>>>>> 6fceba3e
    settings = d["metadata"]
    for i in args.key[:-1]:
        settings = settings[i]

    if args.delete:
        del settings[args.key[-1]]

    else:
        # Figure out type of value
        try:
            value = int(args.value)
        except ValueError:
            try:
                value = float(args.value)
            except ValueError:
                value = args.value
        settings[args.key[-1]] = value

    torch.save(d, args.checkpoint)


if __name__ == "__main__":
    main()<|MERGE_RESOLUTION|>--- conflicted
+++ resolved
@@ -6,31 +6,17 @@
 
 
 def parse_args():
+
     parser = argparse.ArgumentParser()
     parser.add_argument("--checkpoint", type=str, required=True)
     parser.add_argument("--key", type=str, required=True, nargs="+")
-<<<<<<< HEAD
-    parser.add_argument("--delete", action="store_true")
-    parser.add_argument("--value", type=str)
-=======
     parser.add_argument("--value", type=str, required=True)
->>>>>>> 6fceba3e
     return parser.parse_args()
 
 
 def main():
     args = parse_args()
 
-<<<<<<< HEAD
-    # Typically training is done on the GPU, so the model could be saved on a GPU
-    # device. Since this routine may be run on a CPU machine, allow for a remap of the
-    # torch tensors.
-    if torch.cuda.is_available():
-        d = torch.load(args.checkpoint)
-    else:
-        d = torch.load(args.checkpoint, map_location=torch.device("cpu"))
-
-=======
     d, _ = torch_load_with_fallback(args.checkpoint)
 
     # Figure out type of value
@@ -42,24 +28,10 @@
         except ValueError:
             value = args.value
 
->>>>>>> 6fceba3e
     settings = d["metadata"]
     for i in args.key[:-1]:
         settings = settings[i]
-
-    if args.delete:
-        del settings[args.key[-1]]
-
-    else:
-        # Figure out type of value
-        try:
-            value = int(args.value)
-        except ValueError:
-            try:
-                value = float(args.value)
-            except ValueError:
-                value = args.value
-        settings[args.key[-1]] = value
+    settings[args.key[-1]] = value
 
     torch.save(d, args.checkpoint)
 
