from setuptools import setup

with open("README.md", "r") as fh:
    long_description = fh.read()
VERSION = "0.0.1"

setup(
    name="dingo",
    description="A library for deep bayesian inference with GNPE.",
    long_description=long_description,
    long_description_content_type="text/markdown",
    url="https://github.com/dingo-gw/dingo-devel",
    license="MIT",
    version=VERSION,
    packages=[
        "dingo",
        "dingo.core",
        "dingo.core.nn",
        "dingo.gw",
        "dingo.api",
    ],
    package_dir={"dingo": "dingo"},
    python_requires=">=3.6",
    install_requires=[
        "numpy",
        "torch",
        "torchvision",
        "nflows",
        "scipy",
        "pyyaml",
        "h5py",
        "bilby",
        "astropy",
        "lalsuite", # use >=7.3 if you run into errors with IMRPhenomXPHM generation
        "sklearn",
        "pesummary",
<<<<<<< HEAD
        "cryptography==38.0.0",
=======
        "tensorboard==2.10.1",
        "pyopenssl==21.0.0",
        "cryptography==35.0",
>>>>>>> 1d547ae0
        "pycondor",
        "gwpy",
        "pycbc",
        "pandas",
        "threadpoolctl",
        "chainconsumer",
        "wandb",
    ],
    extras_require={
        "dev": [
            "pytest",
            "pylint",
            "black",
        ],
    },
    entry_points={
        "console_scripts": [
            "dingo_generate_dataset=dingo.gw.dataset.generate_dataset:main",
            "dingo_generate_dataset_dag=dingo.gw.dataset.generate_dataset_dag:main",
            "dingo_merge_datasets=dingo.gw.dataset.utils:merge_datasets_cli",
            "dingo_build_svd=dingo.gw.dataset.utils:build_svd_cli",
            "dingo_generate_ASD_dataset=dingo.gw.ASD_dataset.generate_dataset:generate_dataset",
            "dingo_train=dingo.gw.training:train_local",
            "dingo_train_condor=dingo.gw.training.train_pipeline_condor:train_condor",
            "dingo_append_training_stage=dingo.gw.training:append_stage",
            "dingo_analyze_event=dingo.gw.inference:analyze_event",
            "dingo_ls=dingo.gw.ls_cli:ls",
        ]
    },
    classifiers=[
        "Programming Language :: Python :: 3.6",
        "Programming Language :: Python :: 3.7",
        "License :: OSI Approved :: MIT License",
        "Operating System :: OS Independent",
    ],
)<|MERGE_RESOLUTION|>--- conflicted
+++ resolved
@@ -34,13 +34,9 @@
         "lalsuite", # use >=7.3 if you run into errors with IMRPhenomXPHM generation
         "sklearn",
         "pesummary",
-<<<<<<< HEAD
-        "cryptography==38.0.0",
-=======
         "tensorboard==2.10.1",
         "pyopenssl==21.0.0",
         "cryptography==35.0",
->>>>>>> 1d547ae0
         "pycondor",
         "gwpy",
         "pycbc",
