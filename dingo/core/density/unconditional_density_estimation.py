import copy
from typing import Optional

import torch
import yaml
from os.path import dirname, join

from dingo.core.utils import build_train_and_test_loaders
from dingo.core.utils.trainutils import RuntimeLimits
import numpy as np
import argparse

<<<<<<< HEAD
from dingo.core.posterior_models import NormalizingFlow
=======
from dingo.core.posterior_models import NormalizingFlowPosteriorModel
>>>>>>> 204e4335


class SampleDataset(torch.utils.data.Dataset):
    """
    Dataset class for unconditional density estimation.
    This is required, since the training method of dingo.core.posterior_models.Base
    expects a tuple of (theta, *context) as output of the DataLoader, but here we have
    no context, so len(context) = 0. This SampleDataset therefore returns a tuple
    (theta, ) instead of just theta.
    """

    def __init__(self, data):
        self.data = data
        self.length = len(self.data)

    def __len__(self):
        return self.length

    def __getitem__(self, index):
        """Return the data and labels at the given index as a tuple of length 1."""
        return (self.data[index],)


def train_unconditional_density_estimator(
    result,
    settings: dict,
    train_dir: str,
):
    """
    Train unconditional density estimator for a given set of samples.

    Parameters
    ----------
<<<<<<< HEAD
    result: pd.DataFrame
        DataFrame containing the samples to train the density estimator on.
=======
    result: Result
        Contains the samples on which to train the density estimator.
>>>>>>> 204e4335
    settings: dict
        Dictionary containing the settings for the density estimator.
    train_dir: str
        Path to the directory where the trained model should be saved.

    Returns
    -------
<<<<<<< HEAD
    model: Base
=======
    model: NormalizingFlowPosteriorModel
>>>>>>> 204e4335
        trained density estimator
    """
    samples = result.samples
    # Process samples: select parameters, normalize, and convert to torch tensor
    if "parameters" in settings["data"] and settings["data"]["parameters"]:
        parameters = settings["data"]["parameters"]
    else:
        parameters = list(samples.keys())
    samples = np.array(samples[parameters])
    num_samples, num_params = samples.shape
    mean, std = np.mean(samples, axis=0), np.std(samples, axis=0)
    settings["data"]["standardization"] = {
        "mean": {param: mean[i].item() for i, param in enumerate(parameters)},
        "std": {param: std[i].item() for i, param in enumerate(parameters)},
    }
    settings["data"]["unconditional"] = True
    # normalized torch samples
    samples_torch = torch.from_numpy((samples - mean) / std).float()

    # set up density estimation network
    settings["model"]["input_dim"] = num_params
    settings["model"]["context_dim"] = None
<<<<<<< HEAD
    # TODO: ultimately, we want to replace this by FlowMatching, I guess
    model = NormalizingFlow(
=======
    # TODO: Allow for other types of density estimators (e.g., flow matching).
    model = NormalizingFlowPosteriorModel(
>>>>>>> 204e4335
        metadata={"train_settings": settings, "base": copy.deepcopy(result.metadata)},
        device=settings["training"]["device"],
    )
    model.optimizer_kwargs = settings["training"]["optimizer"]
    model.scheduler_kwargs = settings["training"]["scheduler"]
    model.initialize_optimizer_and_scheduler()

    # Store context and event metadata to keep a record, even though it will not be used
    # in training.
    model.context = result.context
    model.event_metadata = result.event_metadata

    # set up dataloaders
    train_loader, test_loader, _ = build_train_and_test_loaders(
        SampleDataset(samples_torch),
        settings["training"]["train_fraction"],
        settings["training"]["batch_size"],
        settings["training"]["num_workers"],
    )

    # train model
    runtime_limits = RuntimeLimits(
        epoch_start=0,
        max_epochs_total=settings["training"]["epochs"],
    )
    model.train(
        train_loader,
        test_loader,
        train_dir=train_dir,
        runtime_limits=runtime_limits,
    )

    return model


def parse_args():
    parser = argparse.ArgumentParser(
        description="Unconditional density estimation for dingo samples."
    )
    parser.add_argument(
        "--settings",
        type=str,
        required=True,
        help="Path to settings file.",
    )
    return parser.parse_args()<|MERGE_RESOLUTION|>--- conflicted
+++ resolved
@@ -1,20 +1,12 @@
 import copy
-from typing import Optional
-
 import torch
-import yaml
-from os.path import dirname, join
 
 from dingo.core.utils import build_train_and_test_loaders
 from dingo.core.utils.trainutils import RuntimeLimits
 import numpy as np
 import argparse
 
-<<<<<<< HEAD
-from dingo.core.posterior_models import NormalizingFlow
-=======
 from dingo.core.posterior_models import NormalizingFlowPosteriorModel
->>>>>>> 204e4335
 
 
 class SampleDataset(torch.utils.data.Dataset):
@@ -48,13 +40,8 @@
 
     Parameters
     ----------
-<<<<<<< HEAD
-    result: pd.DataFrame
-        DataFrame containing the samples to train the density estimator on.
-=======
     result: Result
         Contains the samples on which to train the density estimator.
->>>>>>> 204e4335
     settings: dict
         Dictionary containing the settings for the density estimator.
     train_dir: str
@@ -62,11 +49,7 @@
 
     Returns
     -------
-<<<<<<< HEAD
-    model: Base
-=======
     model: NormalizingFlowPosteriorModel
->>>>>>> 204e4335
         trained density estimator
     """
     samples = result.samples
@@ -89,13 +72,8 @@
     # set up density estimation network
     settings["model"]["input_dim"] = num_params
     settings["model"]["context_dim"] = None
-<<<<<<< HEAD
-    # TODO: ultimately, we want to replace this by FlowMatching, I guess
-    model = NormalizingFlow(
-=======
     # TODO: Allow for other types of density estimators (e.g., flow matching).
     model = NormalizingFlowPosteriorModel(
->>>>>>> 204e4335
         metadata={"train_settings": settings, "base": copy.deepcopy(result.metadata)},
         device=settings["training"]["device"],
     )
