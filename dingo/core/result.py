import copy
import math
import tempfile
import time

import numpy as np
from typing import Optional

import pandas as pd
from matplotlib import pyplot as plt
from scipy.constants import golden
from scipy.special import logsumexp
from bilby.core.prior import Constraint, DeltaFunction

from dingo.core.dataset import DingoDataset
from dingo.core.density import train_unconditional_density_estimator
from dingo.core.utils.misc import recursive_check_dicts_are_equal
from dingo.core.utils.plotting import plot_corner_multi

DATA_KEYS = [
    "samples",
    "context",
    "event_metadata",
    "importance_sampling_metadata",
    "log_evidence",
    "log_noise_evidence",
]


class Result(DingoDataset):
    """
    A dataset class to hold a collection of samples, implementing I/O, importance
    sampling, and unconditional flow training.

    Attributes:
        samples : pd.Dataframe
            Contains parameter samples, as well as (possibly) log_prob, log_likelihood,
            weights, log_prior, delta_log_prob_target.
        domain : Domain
            Should be implemented in a subclass.
        prior : PriorDict
            Should be implemented in a subclass.
        likelihood : Likelihood
            Should be implemented in a subclass.
        context : dict
            Context data from which the samples were produced (e.g., strain data, ASDs).
        metadata : dict
        event_metadata : dict
        log_evidence : float
        log_evidence_std : float (property)
        effective_sample_size, n_eff : float (property)
        sample_efficiency : float (property)
    """

    dataset_type = "core_result"

    def __init__(self, file_name=None, dictionary=None):
        self.event_metadata = None
        self.context = None
        self.samples = None
        self.log_noise_evidence = None
        super().__init__(
            file_name=file_name,
            dictionary=dictionary,
            data_keys=DATA_KEYS,
        )

        # Initialize as empty dict, so we can fill it up later.
        if self.importance_sampling_metadata is None:
            self.importance_sampling_metadata = {}

        self._build_prior()
        self._build_domain()
        if self.importance_sampling_metadata.get("updates"):
            self._rebuild_domain()

    @property
    def metadata(self):
        return self.settings

    @property
    def base_metadata(self):
        if self.metadata["train_settings"]["data"].get("unconditional", False):
            return self.metadata["base"]
        else:
            return self.metadata

    @property
    def injection_parameters(self):
        if self.context:
            return self.context.get("parameters")
        else:
            return None

    @property
    def constraint_parameter_keys(self):
        return [k for k, v in self.prior.items() if isinstance(v, Constraint)]

    @property
    def search_parameter_keys(self):
        return [
            k
            for k, v in self.prior.items()
            if (not isinstance(v, Constraint) and not isinstance(v, DeltaFunction))
        ]

    @property
    def fixed_parameter_keys(self):
        return [k for k, v in self.prior.items() if isinstance(v, DeltaFunction)]

    def _build_domain(self):
        self.domain = None

    def _build_prior(self):
        self.prior = None

    def _build_likelihood(self, **likelihood_kwargs):
        self.likelihood = None

    def reset_event(self, event_dataset):
        """
        Set the Result context and event_metadata based on an EventDataset.

        If these attributes already exist, perform a comparison to check for changes.
        Update relevant objects appropriately. Note that setting context and
        event_metadata attributes directly would not perform these additional checks and
        updates.

        Parameters
        ----------
        event_dataset: EventDataset
            New event to be used for importance sampling.
        """
        context = event_dataset.data
        event_metadata = event_dataset.settings

        if self.context is not None and not check_equal_dict_of_arrays(
            self.context, context
        ):
            # This is really just for notification. Actions are only taken if the
            # event metadata differ.
            print("\nNew event data differ from existing.")
        self.context = context

        if self.event_metadata is not None and self.event_metadata != event_metadata:
            print("Changes")
            print("=======")
            old_minus_new = dict(freeze(self.event_metadata) - freeze(event_metadata))
            print("Old event metadata:")
            for k in sorted(old_minus_new):
                print(f"  {k}:  {self.event_metadata[k]}")

            new_minus_old = dict(freeze(event_metadata) - freeze(self.event_metadata))
            print("New event metadata:")
            if self.importance_sampling_metadata.get("updates") is None:
                self.importance_sampling_metadata["updates"] = {}
            for k in sorted(new_minus_old):
                print(f"  {k}:  {event_metadata[k]}")
                self.importance_sampling_metadata["updates"][k] = event_metadata[k]

            self._rebuild_domain(verbose=True)
        self.event_metadata = event_metadata

    def _rebuild_domain(self, verbose=False):
        pass

    @property
    def num_samples(self):
        if self.samples is not None:
            return len(self.samples)
        else:
            return 0

    @property
    def effective_sample_size(self):
        if "weights" in self.samples:
            weights = self.samples["weights"]
            return np.sum(weights) ** 2 / np.sum(weights**2)
        else:
            return None

    @property
    def n_eff(self):
        return self.effective_sample_size

    @property
    def sample_efficiency(self):
        if "weights" in self.samples:
            return self.effective_sample_size / len(self.samples)
        else:
            return None

    @property
    def log_evidence_std(self):
        if "weights" in self.samples and self.log_evidence:
            return np.sqrt(
                (self.num_samples - self.n_eff) / (self.num_samples * self.n_eff)
            )
        else:
            return None

    @property
    def log_bayes_factor(self):
        if self.log_evidence and self.log_noise_evidence:
            return self.log_evidence - self.log_noise_evidence
        else:
            return None

    def importance_sample(self, num_processes: int = 1, **likelihood_kwargs):
        """
        Calculate importance weights for samples.

        Importance sampling starts with samples have been generated from a proposal
        distribution q(theta), in this case a neural network model. Certain networks
        (i.e., non-GNPE) also provide the log probability of each sample,
        which is required for importance sampling.

        Given the proposal, we re-weight samples according to the (un-normalized)
        target distribution, which we take to be the likelihood L(theta) times the
        prior pi(theta). This gives sample weights

            w(theta) ~ pi(theta) L(theta) / q(theta),

        where the overall normalization does not matter (and we take to have mean 1).
        Since q(theta) enters this expression, importance sampling is only possible
        when we know the log probability of each sample.

        As byproducts, this method also estimates the evidence and effective sample
        size of the importance sampled points.

        This method modifies the samples pd.DataFrame in-place, adding new columns for
        log_likelihood, log_prior, and weights. It also stores the log_evidence as an
        attribute.

        Parameters
        ----------
        num_processes : int
            Number of parallel processes to use when calculating likelihoods. (This is
            the most expensive task.)
        likelihood_kwargs : dict
            kwargs that are forwarded to the likelihood constructor. E.g., options for
            marginalization.
        """

        if self.samples is None:
            raise KeyError("Proposal samples are required for importance sampling.")
        if "log_prob" not in self.samples:
            raise KeyError(
                "Stored samples do not include log probability, which is "
                "needed for importance sampling. To obtain the log probability, "
                "it is necessary to train an unconditional flow based on the existing "
                "samples. This can then be sampled with log probability."
            )

        self._build_likelihood(**likelihood_kwargs)

        if "delta_log_prob_target" in self.samples.columns:
            delta_log_prob_target = self.samples["delta_log_prob_target"].to_numpy()
        else:
            delta_log_prob_target = 0.0

        # Calculate the (un-normalized) target density as prior times likelihood,
        # evaluated at the same sample points. The prior must be evaluated only for the
        # non-fixed (delta) parameters.
        param_keys_non_fixed = [
            k
            for k, v in self.prior.items()
            if not isinstance(v, (Constraint, DeltaFunction))
        ]
        theta_non_fixed = self.samples[param_keys_non_fixed]
        log_prior = self.prior.ln_prob(theta_non_fixed, axis=0)

        # select parameters in self.samples (required as log_prob and potentially gnpe
        # proxies are also stored in self.samples, but are not needed for the likelihood.
        # For evaluating the likelihood, we want to keep the fixed parameters.
        # TODO: replace by self.metadata["train_settings"]["data"]["inference_parameters"]
        param_keys = [k for k, v in self.prior.items() if not isinstance(v, Constraint)]
        theta = self.samples[param_keys]

        # The prior or delta_log_prob_target may be -inf for certain samples.
        # For these, we do not want to evaluate the likelihood, in particular because
        # it may not even be possible to generate signals outside the prior (e.g.,
        # for BH spins > 1).
        valid_samples = (log_prior + delta_log_prob_target) != -np.inf
        theta = theta.iloc[valid_samples]

        print(f"Calculating {len(theta)} likelihoods.")
        t0 = time.time()
        log_likelihood = self.likelihood.log_likelihood_multi(
            theta, num_processes=num_processes
        )
        print(f"Done. This took {time.time() - t0:.2f} seconds.")

        self.log_noise_evidence = self.likelihood.log_Zn
        self.samples["log_prior"] = log_prior
        self.samples.loc[valid_samples, "log_likelihood"] = log_likelihood
        self._calculate_evidence()

    def _calculate_evidence(self):
        """Calculate the Bayesian log evidence and sample weights.

        This is called at the end of importance sampling, when changing the prior,
        and when combining Results.

        The evidence

            Z = \\int d\\theta \\pi(\\theta) L(\\theta),

        where \\pi = prior, L = likelihood.

        For importance sampling, we estimate this using Monte Carlo integration using
        the proposal distribution q(\\theta),

            Z = \\int d\\theta q(\\theta) \\pi(\\theta) L(\\theta) / q(\\theta)
            \\sim (1/N) \\sum_i \\pi(\\theta_i) L(\\theta_i) / q(\\theta_i)

        where we are summing over samples \\theta_i \\sim q(\\theta).

        The integrand is just the importance weight (prior to any normalization). It
        is more numerically stable to evaluate \\log(Z),

            \\log Z \\sim \\log \\sum_i \\exp( \\log \\pi_i + \\log L_i - \\log q_i ) -
            \\log N
            = logsumexp ( log_weights ) - log N

        Notes
        -----
        * We use the logsumexp function, which is more numerically stable.
        * N = num_samples is the total number of samples (including the
            zero-weight samples).
        * q, \\pi, L must be distributions in the same parameter space (the same
            coordinates). We have undone any standardizations so this is the case.
        """
        if (
            "log_prob" in self.samples
            and "log_likelihood" in self.samples
            and "log_prior" in self.samples
        ):
            log_prob_proposal = self.samples["log_prob"]
            log_prior = self.samples["log_prior"]
            log_likelihood = self.samples["log_likelihood"]
            if "delta_log_prob_target" in self.samples:
                delta_log_prob_target = self.samples["delta_log_prob_target"]
            else:
                delta_log_prob_target = 0.0

            # *Un-normalized* log weights are needed to calculate evidence.
            log_weights = (
                log_prior
                + np.nan_to_num(log_likelihood)  # NaN = no log_likelihood evaluation
                + delta_log_prob_target
                - np.nan_to_num(
                    log_prob_proposal
                )  # NaN = outside prior so no synthetic
                # phase
            )
            self.log_evidence = logsumexp(log_weights) - np.log(self.num_samples)

            # Save the *normalized* weights.
            weights = np.exp(log_weights - np.max(log_weights))
            weights /= np.mean(weights)
            self.samples["weights"] = weights

    def sampling_importance_resampling(self, num_samples=None, random_state=None):
        """
        Generate unweighted posterior samples from weighted ones. New
        samples are sampled with probability proportional to the sample weight.
        Resampling is done with replacement, until the desired number of
        unweighted samples is obtained.

        Parameters
        ----------
        num_samples : int
            Number of samples to resample.
        random_state : int or None
            Sampling seed.

        Returns
        -------
        pd.Dataframe
            Unweighted samples
        """
        if num_samples is None:
            num_samples = len(self.samples)

        if num_samples > len(self.samples):
            raise ValueError("Cannot sample more points than in the weighted posterior")

        unweighted_samples = self.samples.sample(
            n=num_samples,
            weights=self.samples["weights"],
            replace=True,
            ignore_index=True,
            random_state=random_state,
        )
        return unweighted_samples.drop(["weights"], axis=1)

    def parameter_subset(self, parameters):
        """
        Return a new object of the same type, with only a subset of parameters. Drops
        all other columns in samples DataFrame as well (e.g., log_prob, weights).

        Parameters
        ----------
        parameters : list
            List of parameters to keep.

        Returns
        -------
        Result
        """
        result_dict = self.to_dictionary()
        result_dict["samples"] = self.samples[
            parameters
        ]  # Drop log_probs, weights, etc.
        return type(self)(dictionary=result_dict)

    def train_unconditional_flow(
        self,
        parameters,
        nde_settings: dict,
        train_dir: Optional[str] = None,
        threshold_std: Optional[float] = np.inf,
    ):
        """
        Train an unconditional flow to represent the distribution of self.samples.

        Parameters
        ----------
        parameters : list
            List of parameters over which to train the flow. Can be a subset of the
            existing parameters.
        nde_settings : dict
            Configuration settings for the neural density estimator.
        train_dir : Optional[str]
            Where to save the output of network training, e.g., logs, checkpoints. If
            not provide, a temporary directory is used.
        threshold_std : Optional[float]
            Drop samples more than threshold_std standard deviations away from the mean
            (in any parameter) before training the flow. This is meant to remove outlier
            samples.

        Returns
        -------
        PosteriorModel
        """
        sub_result = self.parameter_subset(parameters)

        # Filter outliers, as they decrease the performance of the density estimator.
        mean = np.mean(sub_result.samples, axis=0)
        std = np.std(sub_result.samples, axis=0)
        lower, upper = mean - threshold_std * std, mean + threshold_std * std
        inds = np.where(
            np.all((lower <= sub_result.samples), axis=1)
            * np.all((sub_result.samples <= upper), axis=1)
        )[0]
        if len(inds) / len(sub_result.samples) < 0.95:
            raise ValueError("Too many proxy samples outside of specified range.")
        sub_result.samples = sub_result.samples.iloc[inds]
        nde_settings["data"] = {"inference_parameters": parameters}

        temporary_directory = None
        if train_dir is None:
            temporary_directory = tempfile.TemporaryDirectory()
            train_dir = temporary_directory.name

        unconditional_model = train_unconditional_density_estimator(
            sub_result,
            nde_settings,
            train_dir,
        )

        if temporary_directory is not None:
            temporary_directory.cleanup()

        # unconditional_model.save_model("temp_model.pt")
        return unconditional_model

        # Note: self.gnpe_proxy_sampler.transform_post, and self.transform_post *must*
        # contain the SelectStandardizeRepackageParameters transformation, such that
        # the log_prob is correctly de-standardized!

    def print_summary(self):
        """
        Display the number of samples, and (if importance sampling is complete) the log
        evidence and number of effective samples.
        """
        print("Number of samples:", len(self.samples))
        if self.log_evidence is not None:
            print(
                f"Log(evidence): {self.log_evidence:.3f} +- {self.log_evidence_std:.3f}"
            )
            print(
                f"Effective samples {self.n_eff:.1f}: "
                f"(Sample efficiency = {100 * self.sample_efficiency:.2f}%)"
            )

    def split(self, num_parts):
        """
        Split the Result into a set of smaller results. The samples are evenly divided
        among the sub-results. Additional information (metadata, context, etc.) are
        copied into each.

        This is useful for splitting expensive tasks such as importance sampling across
        multiple jobs.

        Parameters
        ----------
        num_parts : int
            The number of parts to split the Result across.

        Returns
        -------
        list of sub-Results.
        """

        # Prepare a dictionary of all contents except the samples.
        dataset_dict_template = self.to_dictionary()
        del dataset_dict_template["samples"]

        part_size = self.num_samples // num_parts
        parts = []
        for i in range(num_parts):
            part_dict = copy.deepcopy(dataset_dict_template)
            if i < num_parts - 1:
                samples = self.samples.iloc[i * part_size : (i + 1) * part_size].copy()
            else:
                samples = self.samples.iloc[i * part_size :].copy()
            samples.reset_index(drop=True, inplace=True)
            part_dict["samples"] = samples
            part = type(self)(dictionary=part_dict)

            # Re-calculate evidence since it will differ for the new set of samples.
            part._calculate_evidence()
            parts.append(part)

        return parts

    @classmethod
    def merge(cls, parts):
        """
        Merge several Result instances into one. Check that they are compatible,
        in the sense of having the same metadata. Finally, calculate a new log evidence
        for the combined result.

        This is useful when recombining separate importance sampling jobs.

        Parameters
        ----------
        parts : list[Result]
            List of sub-Results to be combined.

        Returns
        -------
        Combined Result.
        """
        dataset_dict = parts[0].to_dictionary()
        del dataset_dict["log_evidence"]
        samples_parts = [dataset_dict.pop("samples")]

        for part in parts[1:]:
            part_dict = part.to_dictionary()
            del part_dict["log_evidence"]
            samples_parts.append(part_dict.pop("samples"))

            # Make sure we are not merging incompatible results. We deleted the
            # log_evidence since this can differ among the sub-results. Note that this
            # will also raise an error if files were created with different versions of
            # dingo.
            if not recursive_check_dicts_are_equal(part_dict, dataset_dict):
                raise ValueError("Results to be merged must have same metadata.")

        dataset_dict["samples"] = pd.concat(samples_parts, ignore_index=True)
        merged_result = cls(dictionary=dataset_dict)

        # Re-calculate the evidence based on the entire sample set.
        merged_result._calculate_evidence()
        return merged_result

    #
    # Plotting
    #

    def _cleaned_samples(self):
        """Return samples that exclude -inf and nan. This is used primarily for
        plotting."""

        # Do not plot any samples with -inf or nan. -inf can occur in
        # delta_log_prob_target or log_prior. nan occurs in log_likelihood when
        # log_likelihood not actually evaluated due to -inf in other columns (i.e.,
        # out of prior).

        return self.samples.replace(-np.inf, np.nan).dropna(axis=0)

    def plot_corner(
        self,
        parameters: list = None,
        filename: str = "corner.pdf",
        truths: dict = None,
<<<<<<< HEAD
=======
        include_fixed_parameters: bool = False,
>>>>>>> 49a4971b
        **kwargs,
    ):
        """
        Generate a corner plot of the samples.

        Parameters
        ----------
        parameters : list[str]
            List of parameters to include. If None, include all parameters.
            (Default: None)
        filename : str
            Where to save samples.
        truths : dict
            Dictionary of truth values to include.
<<<<<<< HEAD

        Other Parameters
        ----------------
=======
        include_fixed_parameters : bool
            Whether to plot parameters that have delta-function priors. (Default: False)

        Other Parameters
        ----------------
        truth_color : str
            Color of the truth values.
>>>>>>> 49a4971b
        legend_font_size: int
            Font size of the legend.

        """
        theta = self._cleaned_samples()
        # delta_log_prob_target is not interesting so never plot it.
        theta = theta.drop(columns="delta_log_prob_target", errors="ignore")

<<<<<<< HEAD
=======
        if not include_fixed_parameters:
            theta = theta.drop(columns=self.fixed_parameter_keys, errors="ignore")

>>>>>>> 49a4971b
        if "weights" in theta:
            weights = theta["weights"]
        else:
            weights = None
        # User option to plot specific parameters.
        if parameters:
            theta = theta[parameters]
        if truths is not None:
            kwargs["truths"] = [truths.get(k) for k in theta.columns]

<<<<<<< HEAD
=======
        if truths:
            truths = [truths.get(k) for k in theta.columns]

>>>>>>> 49a4971b
        if weights is not None:
            plot_corner_multi(
                [theta, theta],
                weights=[None, weights.to_numpy()],
                labels=["Dingo", "Dingo-IS"],
                filename=filename,
<<<<<<< HEAD
=======
                truths=truths,
>>>>>>> 49a4971b
                **kwargs,
            )
        else:
            plot_corner_multi(
<<<<<<< HEAD
                theta,
                labels=["Dingo"],
                filename=filename,
                **kwargs
=======
                theta, labels=["Dingo"], filename=filename, truths=truths, **kwargs
>>>>>>> 49a4971b
            )

    def plot_log_probs(self, filename="log_probs.png"):
        """
        Make a scatter plot of the target versus proposal log probabilities. For the
        target, subtract off the log evidence.
        """
        theta = self._cleaned_samples()
        if "log_likelihood" in theta:
            log_prob_proposal = theta["log_prob"].to_numpy()
            if "delta_log_prob_target" in theta:
                log_prob_proposal -= theta["delta_log_prob_target"].to_numpy()

            log_prior = theta["log_prior"].to_numpy()
            log_likelihood = theta["log_likelihood"].to_numpy()

            x = log_prob_proposal
            y = log_prior + log_likelihood - self.log_evidence

            plt.figure(figsize=(6, 6))
            plt.xlabel("proposal log_prob")
            plt.ylabel("target log_prob - log_evidence")
            y_lower, y_upper = np.max(y) - 20, np.max(y)
            plt.ylim(y_lower, y_upper)
            n_below = len(np.where(y < y_lower)[0])
            plt.title(
                f"Target log probabilities\n({n_below} below {y_lower:.2f})\n"
                f"log(evidence) = {self.log_evidence:.3f} +- {self.log_evidence_std:.3f}"
            )
            plt.scatter(x, y, s=0.5)
            plt.plot([y_upper - 20, y_upper], [y_upper - 20, y_upper], color="black")
            plt.tight_layout()
            plt.savefig(filename)
        else:
            print("Results not importance sampled. Cannot produce log_prob plot.")

    def plot_weights(self, filename="weights.png"):
        """Make a scatter plot of samples weights vs log proposal."""
        theta = self._cleaned_samples()
        if "weights" in theta and "log_prob" in theta:
            x = theta["log_prob"].to_numpy()
            y = theta["weights"].to_numpy()
            y /= y.mean()

            plt.figure(figsize=(6 * golden, 6))
            plt.xlabel("proposal log_prob")
            plt.ylabel("weight (normalized)")
            y_lower = 1e-4
            y_upper = math.ceil(
                np.max(y) / 10 ** math.ceil(np.log10(np.max(y)) - 1)
            ) * 10 ** math.ceil(np.log10(np.max(y)) - 1)
            plt.ylim(y_lower, y_upper)
            n_below = len(np.where(y < y_lower)[0])
            plt.yscale("log")
            plt.title(
                f"Importance sampling weights\n({n_below} below {y_lower})\n"
                f"Effective samples: {self.n_eff:.0f} (Efficiency = "
                f"{100 * self.sample_efficiency:.2f}%)."
            )
            plt.scatter(x, y, s=0.5)
            plt.tight_layout()
            plt.savefig(filename)
        else:
            print("Results not importance sampled. Cannot plot weights.")


def check_equal_dict_of_arrays(a, b):
    if type(a) != type(b):
        return False

    if isinstance(a, dict):
        a_keys = set(a.keys())
        b_keys = set(b.keys())
        if a_keys != b_keys:
            return False

        for k in a_keys:
            if not check_equal_dict_of_arrays(a[k], b[k]):
                return False

        return True

    elif isinstance(a, np.ndarray):
        return np.array_equal(a, b)

    else:
        raise TypeError(f"Cannot compare items of type {type(a)}")


def freeze(d):
    if isinstance(d, dict):
        return frozenset((key, freeze(value)) for key, value in d.items())
    elif isinstance(d, list):
        return tuple(freeze(value) for value in d)
    return d<|MERGE_RESOLUTION|>--- conflicted
+++ resolved
@@ -597,10 +597,7 @@
         parameters: list = None,
         filename: str = "corner.pdf",
         truths: dict = None,
-<<<<<<< HEAD
-=======
         include_fixed_parameters: bool = False,
->>>>>>> 49a4971b
         **kwargs,
     ):
         """
@@ -615,19 +612,12 @@
             Where to save samples.
         truths : dict
             Dictionary of truth values to include.
-<<<<<<< HEAD
+        include_fixed_parameters : bool
+            Whether to plot parameters that have delta-function priors. (Default: False)
+
 
         Other Parameters
         ----------------
-=======
-        include_fixed_parameters : bool
-            Whether to plot parameters that have delta-function priors. (Default: False)
-
-        Other Parameters
-        ----------------
-        truth_color : str
-            Color of the truth values.
->>>>>>> 49a4971b
         legend_font_size: int
             Font size of the legend.
 
@@ -636,12 +626,9 @@
         # delta_log_prob_target is not interesting so never plot it.
         theta = theta.drop(columns="delta_log_prob_target", errors="ignore")
 
-<<<<<<< HEAD
-=======
         if not include_fixed_parameters:
             theta = theta.drop(columns=self.fixed_parameter_keys, errors="ignore")
 
->>>>>>> 49a4971b
         if "weights" in theta:
             weights = theta["weights"]
         else:
@@ -652,34 +639,20 @@
         if truths is not None:
             kwargs["truths"] = [truths.get(k) for k in theta.columns]
 
-<<<<<<< HEAD
-=======
-        if truths:
-            truths = [truths.get(k) for k in theta.columns]
-
->>>>>>> 49a4971b
         if weights is not None:
             plot_corner_multi(
                 [theta, theta],
                 weights=[None, weights.to_numpy()],
                 labels=["Dingo", "Dingo-IS"],
                 filename=filename,
-<<<<<<< HEAD
-=======
-                truths=truths,
->>>>>>> 49a4971b
                 **kwargs,
             )
         else:
             plot_corner_multi(
-<<<<<<< HEAD
                 theta,
                 labels=["Dingo"],
                 filename=filename,
                 **kwargs
-=======
-                theta, labels=["Dingo"], filename=filename, truths=truths, **kwargs
->>>>>>> 49a4971b
             )
 
     def plot_log_probs(self, filename="log_probs.png"):
