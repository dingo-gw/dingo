--- conflicted
+++ resolved
@@ -290,7 +290,6 @@
             \\log N
             = logsumexp ( log_weights ) - log N
 
-<<<<<<< HEAD
         Notes
         -----
         * We use the logsumexp function, which is more numerically stable.
@@ -329,8 +328,6 @@
             weights /= np.mean(weights)
             self.samples["weights"] = weights
 
-    def parameter_subset(self, parameters):
-=======
     def sampling_importance_resampling(self, num_samples=None):
         """
         Generate unweighted posterior samples from weighted ones. New
@@ -358,8 +355,7 @@
         )
         self.unweighted_samples = self.unweighted_samples.drop(["weights"], axis=1)
 
-    def subset(self, parameters):
->>>>>>> 2b202509
+    def parameter_subset(self, parameters):
         """
         Return a new object of the same type, with only a subset of parameters. Drops
         all other columns in self.samples as well (e.g., log_prob, weights).
