--- conflicted
+++ resolved
@@ -68,12 +68,9 @@
         model : BasePosteriorModel
         """
         self.model = model
-<<<<<<< HEAD
+        self.event_metadata = None
         self.duplicate_samples = kwargs['duplicate_samples']
         self.batch_size = kwargs['batch_size']
-=======
-        self.event_metadata = None
->>>>>>> 78548eb7
 
         self.metadata = self.model.metadata.copy()
         if self.metadata["train_settings"]["data"].get("unconditional", False):
