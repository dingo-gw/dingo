--- conflicted
+++ resolved
@@ -1,19 +1,12 @@
 import csv
 import os
-<<<<<<< HEAD
+import numpy as np
 import time
+import torch
+import torch.distributed as dist
+
 from os.path import join, isfile
 from typing import Literal
-
-import numpy as np
-import torch
-import torch.distributed as dist
-=======
-import numpy as np
-from os.path import join, isfile
-import csv
-from typing import Literal
->>>>>>> 204e4335
 
 
 class AvgTracker:
@@ -34,7 +27,13 @@
 
 
 class EarlyStopping:
-<<<<<<< HEAD
+    """
+    Implement early stopping during training, once the validation loss stops decreasing
+    for a certain number of epochs (the patience).
+
+    If val_loss > min_val_loss - delta for more than patience epochs, then returns
+    early stopping occurs.
+    """
     def __init__(
         self,
         patience: int = 5,
@@ -42,17 +41,6 @@
         delta: float = 0.0,
         metric: Literal["training", "validation"] = "validation",
     ):
-=======
-    """
-    Implement early stopping during training, once the validation loss stops decreasing
-    for a certain number of epochs (the patience).
-
-    If val_loss > min_val_loss - delta for more than patience epochs, then returns
-    early stopping occurs.
-    """
-
-    def __init__(self, patience: int = 5, verbose: bool = False, delta: float = 0.0, metric: Literal["training", "validation"]="validation"):
->>>>>>> 204e4335
         """
         Parameters
         ----------
@@ -62,11 +50,8 @@
             Whether to print counter increments.
         delta: float = 0.0
             Amount by which loss must decrease in patience epochs.
-<<<<<<< HEAD
         metric: Literal["training", "validation"]
             Whether to use the training loss to determine early stopping ("training") or the test loss ("validation")
-=======
->>>>>>> 204e4335
         """
         self.patience = patience
         self.verbose = verbose
@@ -76,28 +61,17 @@
         self.val_loss_min = np.Inf
         self.delta = delta
         if metric not in ["training", "validation"]:
-<<<<<<< HEAD
             raise ValueError(
                 "Early Stopping metric must be 'training' or 'validation'."
             )
         self.metric = metric
 
     def __call__(self, val_loss: float) -> bool:
-=======
-            raise ValueError("Early Stopping metric must be 'training' or 'validation'.")
-        self.metric = metric
-
-    def __call__(self, val_loss: float):
->>>>>>> 204e4335
         """
         Parameters
         ----------
         val_loss: float
             Value of the validation loss.
-<<<<<<< HEAD
-=======
-        model
->>>>>>> 204e4335
 
         Returns
         -------
