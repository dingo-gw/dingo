--- conflicted
+++ resolved
@@ -103,7 +103,10 @@
     if latex_labels_dict:
         parameter_labels = [latex_labels_dict.get(p, p) for p in common_parameters]
     else:
-        parameter_labels = common_parameters
+        parameter_labels = [
+                LATEX_PARAM_DICT[p] if p in LATEX_PARAM_DICT else p
+                for p in common_parameters
+            ]
 
     fig = None
     handles = []
@@ -111,14 +114,7 @@
         color = mpl.colors.rgb2hex(plt.get_cmap(cmap)(i))
         fig = corner.corner(
             s[common_parameters].to_numpy(),
-<<<<<<< HEAD
-            labels=[
-                LATEX_PARAM_DICT[p] if p in LATEX_PARAM_DICT else p
-                for p in common_parameters
-            ],
-=======
             labels=parameter_labels,
->>>>>>> c4faf146
             weights=w,
             color=color,
             no_fill_contours=True,
@@ -149,14 +145,14 @@
             ax.tick_params(
                 axis="x", labelsize=14, length=6, width=1.5
             )  # Adjust labelsize, length, and width
-            ax.xaxis.label.set_size(20)  # Adjust x-axis label font size
+            ax.xaxis.label.set_size(16)  # Adjust x-axis label font size
         else:
             ax.tick_params(axis="x", which="both", bottom=False)
         if ax.get_ylabel():
             ax.tick_params(
                 axis="y", labelsize=14, length=6, width=1.5
             )  # Adjust labelsize, length, and width
-            ax.yaxis.label.set_size(20)  # Adjust x-axis label font size
+            ax.yaxis.label.set_size(16)  # Adjust x-axis label font size
         else:
             ax.tick_params(axis="y", which="both", left=False)
 
