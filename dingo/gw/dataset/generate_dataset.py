--- conflicted
+++ resolved
@@ -1,27 +1,22 @@
 import argparse
 import copy
 import textwrap
+import yaml
 from multiprocessing import Pool
 from pathlib import Path
-from typing import Dict, Tuple
 from functools import partial
 
 import numpy as np
 import pandas as pd
-import yaml
-from bilby.gw.prior import BBHPriorDict
+from typing import Tuple, Dict
 from threadpoolctl import threadpool_limits
 from torchvision.transforms import Compose
+from bilby.gw.prior import BBHPriorDict
 
 from dingo.gw.dataset.waveform_dataset import WaveformDataset
-<<<<<<< HEAD
 from dingo.gw.prior import build_prior_with_defaults, default_intrinsic_dict
 from dingo.gw.domains import build_domain, build_domain_from_wfd_settings
-=======
-from dingo.gw.domains import build_domain
-from dingo.gw.prior import build_prior_with_defaults
 from dingo.gw.SVD import ApplySVD, SVDBasis
->>>>>>> 74b6820f
 from dingo.gw.transforms import WhitenFixedASD
 from dingo.gw.waveform_generator import (
     NewInterfaceWaveformGenerator,
@@ -203,8 +198,8 @@
                 n_test = svd_settings.get("num_validation_samples", 0)
 
                 func = partial(
-                    generate_parameters_and_polarizations, 
-                    waveform_generator, 
+                    generate_parameters_and_polarizations,
+                    waveform_generator,
                     prior,
                     num_processes=num_processes)
                 parameters, polarizations = call_func_strict_output_dim(func, n_train + n_test)
@@ -236,8 +231,8 @@
         waveform_generator.transform = Compose(compression_transforms)
 
     func = partial(
-        generate_parameters_and_polarizations, 
-        waveform_generator, 
+        generate_parameters_and_polarizations,
+        waveform_generator,
         prior,
         num_processes=num_processes)
     parameters, polarizations = call_func_strict_output_dim(func, settings["num_samples"])
