import h5py
from typing import Dict, Union
import numpy as np
import torch.utils.data
from torchvision.transforms import Compose

from dingo.core.dataset import DingoDataset, recursive_hdf5_load
from dingo.gw.SVD import SVDBasis, ApplySVD
from dingo.gw.domains import build_domain
from dingo.gw.transforms import WhitenFixedASD


class WaveformDataset(DingoDataset, torch.utils.data.Dataset):
    """This class stores a dataset of waveforms (polarizations) and corresponding
    parameters.

    It can load the dataset either from an HDF5 file or suitable dictionary.

    Once a waveform data set is in memory, the waveform data are consumed through a
    __getitem__() call, optionally applying a chain of transformations, which are classes
    that implement a __call__() method.
    """

    dataset_type = "waveform_dataset"

    def __init__(
        self,
        file_name: str | None = None,
        dictionary: dict | None = None,
        transform=None,
        precision: str | None = None,
        domain_update: dict | None = None,
        svd_size_update: int | None = None,
        leave_on_disk_keys: list | None = None,
    ):
        """
        For constructing, provide either file_name, or dictionary containing data and
        settings entries, or neither.

        Parameters
        ----------
        file_name : str
            HDF5 file containing a dataset
        dictionary : dict
            Contains settings and data entries. The dictionary keys should be
            'settings', 'parameters', and 'polarizations'.
        transform : Transform
            Transform to be applied to dataset samples when accessed through __getitem__
        precision : str ('single', 'double')
            If provided, changes precision of loaded dataset.
        domain_update : dict
            If provided, update domain from existing domain using new settings.
        svd_size_update : int
            If provided, reduces the SVD size when decompressing (for speed).
        leave_on_disk_keys : dict
            If provided, not load the values for these keys into RAM. They are loaded lazily in __getitem__().
        """
        self.domain = None
        self.transform = transform
        self.decompression_transform = None
        self.file_handle = None
        self.precision = precision
        if self.precision is not None:
            if self.precision == "single":
                self.complex_type = np.complex64
                self.real_type = np.float32
            elif self.precision == "double":
                self.complex_type = np.complex128
                self.real_type = np.float64
            else:
                raise TypeError(
                    'precision can only be changed to "single" or "double".'
                )
        else:
            self.real_type, self.complex_type = None, None
        super().__init__(
            file_name=file_name,
            dictionary=dictionary,
            data_keys=["parameters", "polarizations", "svd"],
            leave_on_disk_keys=leave_on_disk_keys,
        )
        self.file_name = file_name

        if (
            self.settings is not None
        ):
            self.load_supplemental(domain_update, svd_size_update)
            self.svd_size_update = svd_size_update

    def load_supplemental(self, domain_update=None, svd_size_update=None):
        """Method called immediately after loading a dataset.

        Creates (and possibly updates) domain, updates dtypes, and initializes any
        decompression transform. Also zeros data below f_min, and truncates above f_max.

        Parameters
        ----------
        domain_update : dict
            If provided, update domain from existing domain using new settings.
        svd_size_update : int
            If provided, reduces the SVD size when decompressing (for speed).
        """
        self.domain = build_domain(self.settings["domain"])

        # We always call update_domain() (even if domain_update is None) because we
        # want to be sure that the data are consistent with the saved settings. In
        # particular, this zeroes the waveforms for f < f_min.
        self.update_domain(domain_update)

        # Update dtypes if necessary
        if self.precision is not None and self.complex_type is not None and self.real_type is not None:
            if self.parameters is not None:
                self.parameters = self.parameters.astype(self.real_type, copy=False)
            if (
                self.polarizations["h_cross"] is not None
                    and self.polarizations["h_plus"] is not None
            ):
                for k, v in self.polarizations.items():
                    self.polarizations[k] = v.astype(self.complex_type, copy=False)

            # This should probably be moved to the SVDBasis class.
            if self.svd is not None:
                self.svd["V"] = self.svd["V"].astype(self.complex_type, copy=False)
                # For backward compatibility; in future, this will be there.
                if "s" in self.svd:
                    self.svd["s"] = self.svd["s"].astype(self.real_type, copy=False)

        if self.settings.get("compression", None) is not None:
            self.initialize_decompression(svd_size_update)

    def update_domain(self, domain_update: dict = None):
        """
        Update the domain based on new configuration.

        The waveform dataset provides waveform polarizations in a particular domain. In
        Frequency domain, this is [0, domain._f_max]. Furthermore, data is set to 0 below
        domain._f_min. In practice one may want to train a network based on  slightly
        different domain settings, which corresponds to truncating the likelihood
        integral.

        This method provides functionality for that. It truncates and/or zeroes the
        dataset to the range specified by the domain, by calling domain.update_data.

        Parameters
        ----------
        domain_update : dict
            Settings dictionary. Must contain a subset of the keys contained in
            domain_dict.
        """
        if domain_update is not None:
            self.domain.update(domain_update)

        # Determine where any domain adjustment must be applied. If the dataset is SVD
        # compressed, then adjust the SVD matrices. Otherwise, adjust the dataset
        # itself.
        if (
            self.settings.get("compression", None) is not None
            and "svd" in self.settings["compression"]
        ):
            self.svd["V"] = self.domain.update_data(self.svd["V"], axis=0)
        elif self.polarizations["h_cross"] is not None and self.polarizations["h_plus"] is not None:
            for k, v in self.polarizations.items():
                self.polarizations[k] = self.domain.update_data(v)

    def initialize_decompression(self, svd_size_update: int = None):
        """
        Sets up decompression transforms. These are applied to the raw dataset before
        self.transform. E.g., SVD decompression.

        Parameters
        ----------
        svd_size_update : int
            If provided, reduces the SVD size when decompressing (for speed).
        """
        decompression_transform_list = []

        # These transforms must be in reverse order compared to when dataset was
        # constructed.

        if "svd" in self.settings["compression"] and self.svd is not None:

            # We allow the option to reduce the size of the SVD used for decompression,
            # since decompression is the costliest preprocessing operation. Be careful
            # when using this to not introduce a large mismatch.
            if svd_size_update is not None:
                if svd_size_update > self.svd["V"].shape[-1] or svd_size_update < 0:
                    raise ValueError(
                        f"Cannot truncate SVD from size "
                        f"{self.svd['V'].shape[-1]} to size "
                        f"{svd_size_update}."
                    )
                self.svd["V"] = self.svd["V"][:, :svd_size_update]
                self.svd["s"] = self.svd["s"][:svd_size_update]
                if self.polarizations is not None:
                    for k, v in self.polarizations.items():
                        if self.polarizations[k] is not None:
                            self.polarizations[k] = v[:, :svd_size_update]

            svd_basis = SVDBasis(dictionary=self.svd)
            decompression_transform_list.append(ApplySVD(svd_basis, inverse=True))

        if "whitening" in self.settings["compression"]:
            decompression_transform_list.append(
                WhitenFixedASD(
                    self.domain,
                    asd_file=self.settings["compression"]["whitening"],
                    inverse=True,
                    precision=self.precision,
                )
            )

        self.decompression_transform = Compose(decompression_transform_list)

    def __len__(self):
        """The number of waveform samples."""
        return len(self.parameters)

    def __getitem__(self, idx: Union[int, np.array]) -> Dict[str, Dict[str, Union[float, np.ndarray]]]:
        """
        Return a nested dictionary containing parameters and waveform polarizations
        for sample with index `idx`. If defined, a chain of transformations is applied to
        the waveform data.
        """
<<<<<<< HEAD
        if self.file_handle is None and self.leave_on_disk_keys is not None:
            # Open hdf5 file
            self.file_handle = h5py.File(self.file_name, "r")

        # Get parameters and data for idx
        if self.leave_on_disk_keys is None:
            # All data is in memory
            parameters = self.parameters.iloc[idx].to_dict()
            polarizations = {
                pol: waveforms[idx] for pol, waveforms in self.polarizations.items()
            }
        else:
            # Data or parameters are not in memory -> load them
            if "parameters" in self.leave_on_disk_keys and "h_cross" in self.leave_on_disk_keys and "h_plus" in self.leave_on_disk_keys:
                # Not working at the moment because standardization of parameters is calculated at training time
                data = recursive_hdf5_load(self.file_handle, keys=["parameters", "polarizations"], idx=idx)
                if self.svd is None:
                    # Apply domain update to set waveform to zero for f < f_min
                    polarizations = {
                        pol: self.domain.update_data(waveforms) for pol, waveforms in data["polarizations"].items()
                    }
                parameters = data["parameters"]
            elif "parameters" in self.leave_on_disk_keys:
                # Not working at the moment because standardization of parameters is calculated at training time
                parameters = recursive_hdf5_load(self.file_handle, keys=["parameters"], idx=idx)["parameters"]
                polarizations = {
                    pol: waveforms[idx] for pol, waveforms in self.polarizations.items()
                }
            elif "h_cross" in self.leave_on_disk_keys or "h_plus" in self.leave_on_disk_keys:
                polarizations = recursive_hdf5_load(self.file_handle, keys=["polarizations"], idx=idx)["polarizations"]
                if self.svd is None:
                    # Apply domain update to set waveform to zero for f < f_min
                    polarizations = {
                        pol: self.domain.update_data(waveforms) for pol, waveforms in polarizations.items()
                    }
                parameters = self.parameters.iloc[idx]
            else:
                raise ValueError(f"Unknown leave_on_disk_keys {self.leave_on_disk_keys}. "
                                 f"Cannot be loaded during __getitem__().")
            # Update precision
            if self.precision is not None and self.real_type is not None and self.complex_type is not None:
                parameters = parameters.astype(self.real_type, copy=False)
                for k, v in polarizations.items():
                        polarizations[k] = v.astype(self.complex_type, copy=False)
            if not isinstance(parameters, dict):
                parameters = parameters.to_dict()
            # Perform SVD size update on waveform
            if self.svd is not None and self.svd_size_update is not None:
                for k, v in polarizations.items():
                    if len(v.shape) == 1:
                        polarizations[k] = v[:self.svd_size_update]
                    else:
                        polarizations[k] = v[:, :self.svd_size_update]
=======
        return self.__getitems__([idx])[0]

    def __getitems__(
        self, batched_idx
    ) -> Dict[str, Dict[str, Union[float, np.ndarray]]]:
        """
        Return a nested dictionary containing parameters and waveform polarizations
        for sample with index `idx`. If defined, a chain of transformations is applied to
        the waveform data.
        """
        parameters = {
            k: v if isinstance(v, float) else v.to_numpy()
            for k, v in self.parameters.iloc[batched_idx].items()
        }
        polarizations = {
            pol: waveforms[batched_idx] for pol, waveforms in self.polarizations.items()
        }
>>>>>>> 74b6820f

        # Decompression transforms are assumed to apply only to the waveform,
        # and do not involve parameters.
        if self.decompression_transform is not None:
            polarizations = self.decompression_transform(polarizations)

        # Main transforms can depend also on parameters.
        data = {"parameters": parameters, "waveform": polarizations}
        if self.transform is not None:
<<<<<<< HEAD
            if isinstance(idx, int):
                data = self.transform(data)
            else:
                # TODO: replace by vectorized version of transforms,
                #  ideally, transforms can handle single data point and batch
                data = [self.transform(
                    {"parameters": {k: data["parameters"][k][j] for k in data["parameters"].keys()},
                     "waveform": {"h_cross": data["waveform"]["h_cross"][i], "h_plus": data["waveform"]["h_plus"][i]}}
                    ) for i, j in enumerate(idx)
                ]

        return data
=======
            data = self.transform(data)

        # Currently, the data is of shape [M, N, ...] with where M is the number
        # of arrays returned by the transform and N is the batch_size.  This
        # array is repackaged to group different indices of `M` into one sample,
        # resulting in data of shape [N, M, ...].  That is, data is of the form
        #
        # [arr1, ... arrM]
        #
        # where each arr is shape (N, ...).  Whereas the repackaged data is of form
        #
        # [[arr1[0, ...], ... arrM[0, ...]], ..., [arr1[N, ...], ... arrM[N, ...]]]
        #
        # which is a list of length N, where each element is an arr of shape (M, ...).
        # this is useful for collation
        if isinstance(data, dict):
            repackaged_data = [
                {k1: {k2: v2[j] for k2, v2 in v1.items()} for k1, v1 in data.items()}
                for j in range(len(batched_idx))
            ]
        elif isinstance(data, list):
            repackaged_data = [
                [data[i][j] for i in range(len(data))] for j in range(len(batched_idx))
            ]
        return repackaged_data
>>>>>>> 74b6820f

    def __del__(self):
        if self.file_handle is not None:
            self.file_handle.close()

    def parameter_mean_std(self):
        mean = self.parameters.mean().to_dict()
        std = self.parameters.std().to_dict()
        return mean, std<|MERGE_RESOLUTION|>--- conflicted
+++ resolved
@@ -215,13 +215,22 @@
         """The number of waveform samples."""
         return len(self.parameters)
 
-    def __getitem__(self, idx: Union[int, np.array]) -> Dict[str, Dict[str, Union[float, np.ndarray]]]:
+    def __getitem__(self, idx: int) -> Dict[str, Dict[str, float]]:
         """
         Return a nested dictionary containing parameters and waveform polarizations
         for sample with index `idx`. If defined, a chain of transformations is applied to
         the waveform data.
         """
-<<<<<<< HEAD
+        return self.__getitems__([idx])[0]
+
+    def __getitems__(
+            self, batched_idx: np.array,
+    ) -> Dict[str, Dict[str, Union[float, np.ndarray]]]:
+        """
+        Return a nested dictionary containing parameters and waveform polarizations
+        for sample with index `idx`. If defined, a chain of transformations is applied to
+        the waveform data.
+        """
         if self.file_handle is None and self.leave_on_disk_keys is not None:
             # Open hdf5 file
             self.file_handle = h5py.File(self.file_name, "r")
@@ -229,15 +238,18 @@
         # Get parameters and data for idx
         if self.leave_on_disk_keys is None:
             # All data is in memory
-            parameters = self.parameters.iloc[idx].to_dict()
+            parameters = {
+                k: v if isinstance(v, float) else v.to_numpy()
+                for k, v in self.parameters.iloc[batched_idx].items()
+            }
             polarizations = {
-                pol: waveforms[idx] for pol, waveforms in self.polarizations.items()
+                pol: waveforms[batched_idx] for pol, waveforms in self.polarizations.items()
             }
         else:
             # Data or parameters are not in memory -> load them
             if "parameters" in self.leave_on_disk_keys and "h_cross" in self.leave_on_disk_keys and "h_plus" in self.leave_on_disk_keys:
                 # Not working at the moment because standardization of parameters is calculated at training time
-                data = recursive_hdf5_load(self.file_handle, keys=["parameters", "polarizations"], idx=idx)
+                data = recursive_hdf5_load(self.file_handle, keys=["parameters", "polarizations"], idx=batched_idx)
                 if self.svd is None:
                     # Apply domain update to set waveform to zero for f < f_min
                     polarizations = {
@@ -246,18 +258,21 @@
                 parameters = data["parameters"]
             elif "parameters" in self.leave_on_disk_keys:
                 # Not working at the moment because standardization of parameters is calculated at training time
-                parameters = recursive_hdf5_load(self.file_handle, keys=["parameters"], idx=idx)["parameters"]
+                parameters = recursive_hdf5_load(self.file_handle, keys=["parameters"], idx=batched_idx)["parameters"]
                 polarizations = {
-                    pol: waveforms[idx] for pol, waveforms in self.polarizations.items()
+                    pol: waveforms[batched_idx] for pol, waveforms in self.polarizations.items()
                 }
             elif "h_cross" in self.leave_on_disk_keys or "h_plus" in self.leave_on_disk_keys:
-                polarizations = recursive_hdf5_load(self.file_handle, keys=["polarizations"], idx=idx)["polarizations"]
+                polarizations = recursive_hdf5_load(self.file_handle, keys=["polarizations"], idx=batched_idx)["polarizations"]
                 if self.svd is None:
                     # Apply domain update to set waveform to zero for f < f_min
                     polarizations = {
                         pol: self.domain.update_data(waveforms) for pol, waveforms in polarizations.items()
                     }
-                parameters = self.parameters.iloc[idx]
+                parameters = {
+                    k: v if isinstance(v, float) else v.to_numpy()
+                    for k, v in self.parameters.iloc[batched_idx].items()
+                }
             else:
                 raise ValueError(f"Unknown leave_on_disk_keys {self.leave_on_disk_keys}. "
                                  f"Cannot be loaded during __getitem__().")
@@ -275,25 +290,6 @@
                         polarizations[k] = v[:self.svd_size_update]
                     else:
                         polarizations[k] = v[:, :self.svd_size_update]
-=======
-        return self.__getitems__([idx])[0]
-
-    def __getitems__(
-        self, batched_idx
-    ) -> Dict[str, Dict[str, Union[float, np.ndarray]]]:
-        """
-        Return a nested dictionary containing parameters and waveform polarizations
-        for sample with index `idx`. If defined, a chain of transformations is applied to
-        the waveform data.
-        """
-        parameters = {
-            k: v if isinstance(v, float) else v.to_numpy()
-            for k, v in self.parameters.iloc[batched_idx].items()
-        }
-        polarizations = {
-            pol: waveforms[batched_idx] for pol, waveforms in self.polarizations.items()
-        }
->>>>>>> 74b6820f
 
         # Decompression transforms are assumed to apply only to the waveform,
         # and do not involve parameters.
@@ -303,20 +299,6 @@
         # Main transforms can depend also on parameters.
         data = {"parameters": parameters, "waveform": polarizations}
         if self.transform is not None:
-<<<<<<< HEAD
-            if isinstance(idx, int):
-                data = self.transform(data)
-            else:
-                # TODO: replace by vectorized version of transforms,
-                #  ideally, transforms can handle single data point and batch
-                data = [self.transform(
-                    {"parameters": {k: data["parameters"][k][j] for k in data["parameters"].keys()},
-                     "waveform": {"h_cross": data["waveform"]["h_cross"][i], "h_plus": data["waveform"]["h_plus"][i]}}
-                    ) for i, j in enumerate(idx)
-                ]
-
-        return data
-=======
             data = self.transform(data)
 
         # Currently, the data is of shape [M, N, ...] with where M is the number
@@ -342,7 +324,6 @@
                 [data[i][j] for i in range(len(data))] for j in range(len(batched_idx))
             ]
         return repackaged_data
->>>>>>> 74b6820f
 
     def __del__(self):
         if self.file_handle is not None:
