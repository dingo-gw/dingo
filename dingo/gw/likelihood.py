from multiprocessing import Pool
from typing import Optional

import numpy as np
import pandas as pd
from scipy.fft import fft
from scipy.special import logsumexp
from bilby.gw.utils import ln_i0
from threadpoolctl import threadpool_limits

from dingo.core.likelihood import Likelihood
from dingo.gw.injection import GWSignal
from dingo.gw.transforms import (
    DecimateWaveformsAndASDS,
    create_mask_based_on_frequency_update,
)
from dingo.gw.waveform_generator import WaveformGenerator
<<<<<<< HEAD
from dingo.gw.domains import UniformFrequencyDomain, MultibandedFrequencyDomain, Domain
=======
from dingo.gw.domains import (
    Domain,
    UniformFrequencyDomain,
    MultibandedFrequencyDomain,
)
>>>>>>> c4faf146
from dingo.gw.domains import build_domain
from dingo.gw.data.data_preparation import get_event_data_and_domain


class StationaryGaussianGWLikelihood(GWSignal, Likelihood):
    """
    Implements GW likelihood for stationary, Gaussian noise.
    """

    def __init__(
        self,
        wfg_kwargs: dict,
        wfg_domain: Domain,
        data_domain: UniformFrequencyDomain | MultibandedFrequencyDomain,
        event_data: dict,
        t_ref: Optional[float] = None,
        time_marginalization_kwargs: Optional[dict] = None,
        phase_marginalization_kwargs: Optional[dict] = None,
        calibration_marginalization_kwargs: Optional[dict] = None,
        phase_grid=None,
        use_base_domain: bool = False,
        frequency_update: Optional[
            dict[str, float | dict[str, float | list[float]]]
        ] = None,
    ):
        # TODO: Does the phase_grid argument ever get used?
        """
        Parameters
        ----------
        wfg_kwargs: dict
            Waveform generator parameters (at least approximant and f_ref).
        wfg_domain : UniformFrequencyDomain | MultibandedFrequencyDomain
            Domain used for waveform generation. This can potentially deviate from the
            final domain, having a wider frequency range needed for waveform generation.
        data_domain: UniformFrequencyDomain | MultibandedFrequencyDomain
            Domain object for event data.
        event_data: dict
            GW data. Contains strain data in event_data["waveforms"] and asds in
            event_data["asds"].
        t_ref: float
            Reference time; true geocent time for GW is t_ref + theta["geocent_time"].
        time_marginalization_kwargs: dict
            Time marginalization parameters. If None, no time marginalization is used.
        calibration_marginalization_kwargs: dict
            Calibration marginalization parameters. If None, no calibration marginalization is used.
        phase_marginalization_kwargs: dict
            Phase marginalization parameters. If None, no phase marginalization is used.
        use_base_domain: bool (default False)
            When the domain is a MultibandedFrequencyDomain, whether to use the
            associated base UniformFrequencyDomain for likelihood computations.
        frequency_update: dict
            Specifies settings for updating the frequency range
            example: {'minimum_frequency': {'H1': 30., 'L1': 20.},
<<<<<<< HEAD
                       maximum_frequency: 1024.,
                       suppress: {'V1': [40., 50.]}}
=======
                       maximum_frequency: 1024.}
>>>>>>> c4faf146
        """
        super().__init__(
            wfg_kwargs=wfg_kwargs,
            wfg_domain=wfg_domain,
            data_domain=data_domain,
            ifo_list=list(event_data["waveform"].keys()),
            t_ref=t_ref,
        )

        if isinstance(data_domain, MultibandedFrequencyDomain) and not use_base_domain:
            decimator = DecimateWaveformsAndASDS(
                data_domain, decimation_mode="whitened"
            )
            event_data = decimator(event_data)
        self.use_base_domain = use_base_domain  # Set up appropriate domain objects.

        # Apply frequency update to ASD:
        # The following equation numbers refer to Appendix B in http://arxiv.org/abs/1809.02293
        # The ASD enters the log-likelihood via the noise-weighted inner product (eq. 42)
        # through the terms log_Zn (eq. 45), kappa^2 (eq. 47), and rho^2_opt (eq. 46).
        # If we set the ASD to large value (e.g. 1) compared to the data/waveform, the
        # effective contribution to the sum in the noise-weighted inner product is zero.
        # This means that we only have to modify the ASD to apply frequency masking to
        # importance sampling.
        asds = event_data["asds"]
        if frequency_update is not None:
            # Get frequency masks for full domain
            sample_frequencies = data_domain.sample_frequencies
            if self.use_base_domain and isinstance(
                data_domain, MultibandedFrequencyDomain
            ):
                sample_frequencies = data_domain.base_domain.sample_frequencies
            frequency_masks = create_mask_based_on_frequency_update(
                sample_frequencies=sample_frequencies,
                detectors=list(event_data["waveform"].keys()),
                minimum_frequency=frequency_update.get("minimum_frequency", None),
                maximum_frequency=frequency_update.get("maximum_frequency", None),
<<<<<<< HEAD
                suppress_range=frequency_update.get("suppress", None),
            )
            for ifo in event_data["waveform"].keys():
                # Set ASD to 1.
                asds[ifo][..., ~frequency_masks[ifo]] = 1.0
=======
            )
            asds = {
                ifo: np.where(mask, asds[ifo], 1.0)
                for ifo, mask in frequency_masks.items()
            }
>>>>>>> c4faf146

        self.asd = asds

        self.whitened_strains = {
            k: v / self.asd[k] / self.data_domain.noise_std
            for k, v in event_data["waveform"].items()
        }
        if len(list(self.whitened_strains.values())[0]) != len(self.data_domain):
            raise ValueError("Strain data does not match domain.")
        # log noise evidence, independent of theta and waveform model
        self.log_Zn = sum(
            [
                -1 / 2.0 * inner_product(d_ifo, d_ifo)
                for d_ifo in self.whitened_strains.values()
            ]
        )
        # For completeness (not used): there is a PSD-dependent contribution to the
        # likelihood,  which is typically ignored as it is constant for a given PSD
        # (e.g., for different waveform models) or event strains. Intuitively it is the
        # correction term that needs to be added to the log-likelihood to account
        # for the fact we compute N[0,1](strain/ASD) instead of N[0,ASD^2](strain).
        # But this contribution is typically ignored since we are only interested in
        # log-likelihood *differences*, see e.g. https://arxiv.org/pdf/1809.02293.pdf.
        # psi = - sum_i log(2pi * PSD_i) = - 2 * sum_i * log(2pi * ASD_i)
        # self.psi = -2 * sum(
        #     np.sum(np.log(2 * np.pi * asd)) for asd in self.asd.values()
        # )

        # Value in Veitch et al (2015)
        self.psi = -2 * np.sum(
            [
                np.sum(np.log(np.sqrt(2 * np.pi) * asd * self.data_domain.noise_std))
                for asd in self.asd.values()
            ]
        )
        self.whiten = True
        self.phase_grid = phase_grid

        # optionally initialize time marginalization
        self.time_marginalization = False
        if time_marginalization_kwargs is not None:
            self.initialize_time_marginalization(**time_marginalization_kwargs)

        # optionally initialize phase marginalization
        self.phase_marginalization = False
        if phase_marginalization_kwargs is not None:
            self.phase_marginalization = True
            # flag whether to use exp(2i * phi) approximation for phase transformations
            self.pm_approx_22_mode = phase_marginalization_kwargs.get(
                "approximation_22_mode", True
            )
            # if we don't use the exp(2i * phase) approximation, we need a phase grid
            if not self.pm_approx_22_mode:
                n_grid = phase_marginalization_kwargs.get("n_grid", 1_000)
                # use endpoint = False for grid, since phase = 0/2pi are equivalent
                self.phase_grid = np.linspace(0, 2 * np.pi, n_grid, endpoint=False)
            else:
                print("Using phase marginalization with (2,2) mode approximation.")

        # Initialize calibration marginalization using the setter from GWSignal.
        self.calibration_marginalization_kwargs = calibration_marginalization_kwargs

    def initialize_time_marginalization(self, t_lower, t_upper, n_fft=1):
        """
        Initialize time marginalization. Time marginalization can be performed via FFT,
        which is super fast. However, this limits the time resolution to delta_t =
        1/self.data_domain.f_max. In order to allow for a finer time resolution we
        compute the time marginalized likelihood n_fft via FFT on a grid of n_fft
        different time shifts [0, delta_t, 2*delta_t, ..., (n_fft-1)*delta_t] and
        average over the time shifts. The effective time resolution is thus

            delta_t_eff = delta_t / n_fft = 1 / (f_max * n_fft).

        Note: Time marginalization in only implemented for uniform time priors.

        Parameters
        ----------
        t_lower: float
            Lower time bound of the uniform time prior.
        t_upper: float
            Upper time bound of the uniform time prior.
        n_fft: int = 1
            Size of grid for FFT for time marginalization.
        """
        self.time_marginalization = True
        self.n_fft = n_fft
        delta_t = 1.0 / self.data_domain.f_max  # time resolution of FFT
        # time shifts for different FFTs
        self.t_FFT = np.arange(self.n_fft) * delta_t / self.n_fft

        self.shifted_strains = {}
        for idx, dt in enumerate(self.t_FFT):
            # Instead of shifting the waveform mu by + dt when computing the
            # time-marginalized likelihood, we shift the strain data by -dt. This saves
            # time for likelihood evaluations, since it can be precomputed.
            self.shifted_strains[dt] = {
                k: v * np.exp(-2j * np.pi * self.data_domain() * (-dt))
                for k, v in self.whitened_strains.items()
            }

        # Get the time prior. This will be multiplied with the result of the FFT.
        T = 1 / self.data_domain.delta_f
        time_axis = np.arange(len(self.data_domain())) / self.data_domain.f_max
        self.time_grid = time_axis[:, np.newaxis] + self.t_FFT[np.newaxis, :]
        active_indices = np.where(
            (self.time_grid >= t_lower) & (self.time_grid <= t_upper)
            | (self.time_grid - T >= t_lower) & (self.time_grid - T <= t_upper)
        )
        time_prior = np.zeros(self.time_grid.shape)
        time_prior[active_indices] = 1.0
        with np.errstate(divide="ignore"):  # ignore warnings for log(0) = -inf
            self.time_prior_log = np.log(time_prior / np.sum(time_prior))

    def log_likelihood(self, theta):
        if (
            sum(
                [
                    self.time_marginalization,
                    self.phase_marginalization,
                    bool(self.calibration_marginalization_kwargs),
                ]
            )
            > 1
        ):
            raise NotImplementedError(
                "Only one out of time-marginalization, phase-marginalization and calibration-marginalization "
                "can be used at a time."
            )

        if self.time_marginalization:
            return self._log_likelihood_time_marginalized(theta)
        elif self.phase_marginalization:
            return self._log_likelihood_phase_marginalized(theta)
        elif self.calibration_marginalization_kwargs:
            return self._log_likelihood_calibration_marginalized(theta)
        else:
            return self._log_likelihood(theta)

    def _log_likelihood(self, theta):
        """
        The likelihood is given by

                  log L(d|theta) = psi - 1/2. <d - mu(theta), d - mu(theta)>

        where psi is a waveform model independent (and thus irrelevant) constant. Here,
        we denote the strain data by d and the GW signal by mu(theta).
        [see e.g. arxiv.org/pdf/1809.02293, equation (44) for details]
        We expand this expression below to compute the log likelihood, and omit psi.
        The expaneded expression reads

                log L(d|theta) = log_Zn + kappa2(theta) - 1/2 rho2opt(theta),

                log_Zn = -1/2. <d, d>,
                kappa2(theta) = <d, mu(theta)>,
                rho2opt(theta) = <mu(theta), mu(theta)>.

        The noise-weighted inner product is defined as

                  <a, b> = 4 * delta_f * sum(a.conj() * b / PSD).real.

        Here, we work with data d and signals mu that are already whitened by
        1 / [sqrt(PSD) * domain.noise_std], where

                  noise_std = 1 / np.sqrt(4 * delta_f).

        With this preprocessing, the inner products thus simply become

                  <a, b> = sum(a.conj() * b).real.


        Time marginalization:
        The above expansion of the likelihood is particularly useful for time
        marginalization, as only kappa2 depends on the time parameter.


        Parameters
        ----------
        theta: dict
            BBH parameters.

        Returns
        -------
        log_likelihood: float
        """

        # Step 1: Compute whitened GW strain mu(theta) for parameters theta.
        mu = self.signal(theta)["waveform"]
        d = self.whitened_strains

        # Step 2: Compute likelihood. log_Zn is precomputed, so we only need to
        # compute the remaining terms rho2opt and kappa2
        rho2opt = sum([inner_product(mu_ifo, mu_ifo) for mu_ifo in mu.values()])
        kappa2 = sum(
            [
                inner_product(d_ifo, mu_ifo)
                for d_ifo, mu_ifo in zip(d.values(), mu.values())
            ],
        )
        return self.log_Zn + kappa2 - 1 / 2.0 * rho2opt

    def log_likelihood_phase_grid(
        self, theta: dict, phases: Optional[np.ndarray] = None
    ) -> np.ndarray:
        if isinstance(
            self.waveform_generator.domain,
            (UniformFrequencyDomain, MultibandedFrequencyDomain),
        ):
            return self._log_likelihood_phase_grid_mode_decomposed(theta, phases=phases)
        # elif isinstance(self.waveform_generator.domain, MultibandedFrequencyDomain):
        #     return self._log_likelihood_phase_grid_manual(theta, phases=phases)
        else:
            raise NotImplementedError(
                f"Phase grid not implemented for "
                f"{type(self.waveform_generator.domain)}."
            )

    def _log_likelihood_phase_grid_manual(
        self, theta: dict, phases: Optional[np.ndarray] = None
    ) -> np.ndarray:
        if self.phase_marginalization:
            raise ValueError(
                "Can't compute likelihood on a phase grid for "
                "phase-marginalized posteriors"
            )
        if self.time_marginalization:
            raise NotImplementedError(
                "log_likelihood on phase grid not yet implemented."
            )

        if phases is None:
            phases = self.phase_grid

        log_likelihoods = np.ones(len(phases))
        for idx, p in enumerate(phases):
            log_likelihoods[idx] = self._log_likelihood({**theta, "phase": p})

        return log_likelihoods

    def _log_likelihood_phase_grid_mode_decomposed(self, theta, phases=None):
        # TODO: Implement for time marginalization
        if self.phase_marginalization:
            raise ValueError(
                "Can't compute likelihood on a phase grid for "
                "phase-marginalized posteriors"
            )
        if self.time_marginalization:
            raise NotImplementedError(
                "log_likelihood on phase grid not yet implemented."
            )

        if self.waveform_generator.spin_conversion_phase != 0:
            raise ValueError(
                f"The log likelihood on a phase grid assumes "
                f"WaveformGenerator.spin_conversion_phase = 0, "
                f"got {self.waveform_generator.spin_conversion_phase}."
            )

        d = self.whitened_strains
        if phases is None:
            phases = self.phase_grid

        # Step 1: Compute signal for phase = 0, separated into the m-contributions from
        # the individual modes.
        pol_m = self.signal_m({**theta, "phase": 0})
        pol_m = {k: pol["waveform"] for k, pol in pol_m.items()}

        # Step 2: Precompute complex inner products (mu, mu) and (d, mu) for the
        # individual modes m.
        min_idx = self.data_domain.min_idx
        m_vals = sorted(pol_m.keys())

        # rho2opt is defined as the inner product of the waveform mu with itself.
        # Since we work with whitened data, the inner product simply reads
        #
        #   (mu, mu) = sum(mu.conj() * mu).real,
        #
        # where the sum extends over frequency bins and detectors. Applying phase
        # transformations exp(-i * m * phi) to the individual modes will lead to
        # cross terms (the ^-symbol indicates the phase shift by phi)
        #
        #   (mu^_m, mu^_n) = [(mu_m.conj() * mu_n) * exp(-i * (n - m) * phi)].real.
        #
        # Below we precompute the cross terms sum(mu_m.conj() * mu_n) and the constant
        # contribution for m = n.
        rho2opt_const = 0
        rho2opt_crossterms = {}
        for idx, m in enumerate(m_vals):
            mu_m = pol_m[m]
            # contribution to rho2opt_const
            rho2opt_const += sum(
                [inner_product(mu_ifo, mu_ifo, min_idx) for mu_ifo in mu_m.values()]
            )
            # cross terms
            for n in m_vals[idx + 1 :]:
                mu_n = pol_m[n]
                # factor 2, since (m, n) and (n, m) cross terms contribute symmetrically
                rho2opt_crossterms[(m, n)] = 2 * sum(
                    [
                        inner_product_complex(mu_m_ifo, mu_n_ifo, min_idx)
                        for mu_m_ifo, mu_n_ifo in zip(mu_m.values(), mu_n.values())
                    ]
                )
        # kappa2 is given by
        #
        #   (d, mu) = sum(d.conj() * mu).real.
        #
        # Applying phase transformations exp(-i * m * phi) to the individual modes
        # thus corresponds to
        #
        #   (d, mu^_m) = [(d.conj() * mu_m) * exp(-i * m * phi)].real.
        #
        # Below we precompute (d.conj() * mu_m) for the different modes m.
        kappa2_modes = {}
        for m in m_vals:
            mu_m = pol_m[m]
            kappa2_modes[m] = sum(
                [
                    inner_product_complex(d_ifo, mu_ifo, min_idx)
                    for d_ifo, mu_ifo in zip(d.values(), mu_m.values())
                ]
            )

        log_likelihoods = np.ones(len(phases))
        kappa2_all = []
        rho2opt_all = []
        for idx, phase in enumerate(phases):
            # get rho2opt
            rho2opt = rho2opt_const
            for (m, n), c in rho2opt_crossterms.items():
                rho2opt += (c * np.exp(-1j * (n - m) * phase)).real
            # get kappa2
            kappa2 = 0
            for m in m_vals:
                kappa2 += (kappa2_modes[m] * np.exp(-1j * m * phase)).real
            rho2opt_all.append(rho2opt)
            kappa2_all.append(kappa2)

            log_likelihoods[idx] = self.log_Zn + kappa2 - 1 / 2.0 * rho2opt

            # # comment out for cross check:
            # mu = sum_contributions_m(pol_m, phase_shift=phase)
            # rho2opt_ref = sum([inner_product(mu_ifo, mu_ifo) for mu_ifo in mu.values()])
            # kappa2_ref = sum(
            #     [
            #         inner_product(d_ifo, mu_ifo)
            #         for d_ifo, mu_ifo in zip(d.values(), mu.values())
            #     ]
            # )
            # assert rho2opt - rho2opt_ref < 1e-10
            # assert kappa2 - kappa2_ref < 1e-10

        # # Test that this works:
        # idx = len(phases) // 3
        # phase = phases[idx]
        # log_likelihood_ref = self.log_likelihood({**theta, "phase": phase})
        # print(log_likelihoods[idx] - log_likelihood_ref)

        return log_likelihoods

    def _log_likelihood_phase_marginalized(self, theta):
        """

        Parameters
        ----------
        theta: dict
            BBH parameters.

        Returns
        -------
        log_likelihood: float
        """

        # exp(2i * phase) approximation
        if self.pm_approx_22_mode:
            # Step 1: Compute whitened GW strain mu(theta) for parameters theta.
            # The phase parameter needs to be set to 0.
            theta["phase"] = 0.0
            mu = self.signal(theta)["waveform"]
            d = self.whitened_strains

            # Step 2: Compute likelihood. log_Zn is precomputed, so we only need to
            # compute the remaining terms rho2opt and kappa2
            rho2opt = sum([inner_product(mu_ifo, mu_ifo) for mu_ifo in mu.values()])
            # For the phase marginalized likelihood, we need to replace kappa2 with
            #
            #       log I0 ( |kappa2C| ),
            #
            # where kappa2C is the same as kappa2, but with the complex inner product
            # instead of the regular one, and I0 is the modified Bessel function of the
            # first kind of order 0.
            kappa2C = sum(
                [
                    inner_product_complex(d_ifo, mu_ifo)
                    for d_ifo, mu_ifo in zip(d.values(), mu.values())
                ]
            )
            return self.log_Zn + ln_i0(np.abs(kappa2C)) - 1 / 2.0 * rho2opt

        else:
            log_likelihoods_phase_grid = self.log_likelihood_phase_grid(theta)
            # Marginalize over phase. The phase-marginalized posterior is given by
            #
            #   p(theta^|d) = int d_phase p(d|theta^,phase) * p(theta^) * p(phase) / p(d),
            #
            #   where theta^ consists of all parameters except for the phase.
            #   To marginalize over the phase we evaluate it on a phase grid.
            #   With c = p(theta) / p(d) this yields
            #
            #   p(theta^|d) = c * int d_phase p(d|theta^,phase) * p(phase)
            #               = c * sum_i^N delta_phase_i p(theta^,i * delta_phase_i|d)
            #                   * p(i * delta_phase_i)
            #               = c * sum_i^N (2*pi/N) * p(theta^,i * delta_phase_i|d)
            #                   * (1/2*pi)
            #               = c * mean[p(theta^,i * delta_phase_i|d)].
            #
            # So to marginalize over the phase we simply need to take the mean of
            # np.exp(log_likelihoods_phase_grid). The constant c is accounted for
            # outside of this function.
            return logsumexp(log_likelihoods_phase_grid) - np.log(
                len(log_likelihoods_phase_grid)
            )

    def _log_likelihood_time_marginalized(self, theta):
        """
        Compute log likelihood with time marginalization.

        Parameters
        ----------
        theta

        Returns
        -------
        log_likelihood: float
        """
        # Step 1: Compute whitened GW strain mu(theta) for parameters theta.
        # The geocent_time parameter needs to be set to 0.
        theta["geocent_time"] = 0.0
        mu = self.signal(theta)["waveform"]
        # d = self.whitened_strains

        # Step 2: Compute likelihood. log_Zn is precomputed, so we only need to
        # compute the remaining terms rho2opt and kappa2.
        # rho2opt is time independent, and thus same as in the log_likelihood method.
        rho2opt = sum([inner_product(mu_ifo, mu_ifo) for mu_ifo in mu.values()])

        # kappa2 is time dependent. We use FFT to compute it for the discretized times
        # k * (delta_t/n_fft) and then sum over the time bins. The kappa2 contribution
        # is then given by
        #
        #       log sum_k exp(kappa2_k + log_prior_k),
        #
        # see Eq. (52) in https://arxiv.org/pdf/1809.02293.pdf. Here, kappa2_k is the
        # value of kappa2 and log_prior_k is the log_prior density at time
        # k * (delta_t/n_fft). The sum over k is the discretized integration of t.
        # Note: the time is discretized in two ways; for each FFT j (n_fft in total),
        # there are len(data_domain) time samples i, such that
        #
        #       t_ij = i * delta_t + j * (delta_t/n_fft).
        #
        # Summing over the time bins corresponds to a sum across both axes i and j.
        kappa2_ij = np.zeros((len(self.data_domain), self.n_fft))
        for j, dt in enumerate(self.t_FFT):
            # Get precomputed whitened strain, that is shifted by -dt.
            d = self.shifted_strains[dt]
            # Compute kappa2 contribution
            kappa2_ = [
                fft(d_ifo.conj() * mu_ifo).real
                for d_ifo, mu_ifo in zip(d.values(), mu.values())
            ]
            # sum contributions of different ifos
            kappa2_ij[:, j] = np.sum(kappa2_, axis=0)
        # Marginalize over time; this requires multiplying the likelihoods with the
        # prior (*not* in log space), summing over the time bins (both axes i and j!),
        # and then taking the log. See Eq. (52) in https://arxiv.org/pdf/1809.02293.pdf.
        # To prevent numerical issues, we use the logsumexp trick.
        assert kappa2_ij.shape == self.time_prior_log.shape
        exponent = kappa2_ij + self.time_prior_log
        alpha = np.max(exponent)
        kappa2 = alpha + np.log(np.sum(np.exp(exponent - alpha)))

        return self.log_Zn + kappa2 - 1 / 2.0 * rho2opt

    def _log_likelihood_calibration_marginalized(self, theta):
        """
        Computes log likelihood with calibration_marginalization

        Parameters
        ----------
        theta: dict
            BBH parameters.

        Returns
        -------
        log_likelihood: float
        """

        # Step 1: Compute whitened GW strain mu(theta) for parameters theta.
        mu = self.signal(theta)["waveform"]
        d = self.whitened_strains

        # In the calibration-marginalization case, the values of mu for each detector
        # have an additional leading dimension, which corresponds to the calibration
        # draws. These are averaged over in computing the likelihood.
        # TODO: Combine with _log_likelihood() into a single method.

        # Step 2: Compute likelihood. log_Zn is precomputed, so we only need to
        # compute the remaining terms rho2opt and kappa2

        rho2opt = np.sum(
            [inner_product(mu_ifo.T, mu_ifo.T) for mu_ifo in mu.values()], axis=0
        )
        kappa2 = np.sum(
            [
                inner_product(d_ifo[:, None], mu_ifo.T)
                for d_ifo, mu_ifo in zip(d.values(), mu.values())
            ],
            axis=0,
        )

        likelihoods = self.log_Zn + kappa2 - 1 / 2.0 * rho2opt
        # Return the average over calibration envelopes
        return logsumexp(likelihoods) - np.log(len(likelihoods))

    def d_inner_h_complex_multi(
        self, theta: pd.DataFrame, num_processes: int = 1
    ) -> np.ndarray:
        """
        Calculate the complex inner product (d | h(theta)) between the stored data d
        and a simulated waveform with given parameters theta. Works with multiprocessing.

        Parameters
        ----------
        theta : pd.DataFrame
            Parameters at which to evaluate h.
        num_processes : int
            Number of parallel processes to use.

        Returns
        -------
        complex : Inner product
        """
        with threadpool_limits(limits=1, user_api="blas"):
            # Generator object for theta rows. For idx this yields row idx of
            # theta dataframe, converted to dict, ready to be passed to
            # self.log_likelihood.
            theta_generator = (d[1].to_dict() for d in theta.iterrows())

            if num_processes > 1:
                with Pool(processes=num_processes) as pool:
                    d_inner_h_complex = pool.map(
                        self.d_inner_h_complex, theta_generator
                    )
            else:
                d_inner_h_complex = list(map(self.d_inner_h_complex, theta_generator))

        return np.array(d_inner_h_complex)

    def d_inner_h_complex(self, theta):
        """
        Calculate the complex inner product (d | h(theta)) between the stored data d
        and a simulated waveform with given parameters theta.

        Parameters
        ----------
        theta : dict
            Parameters at which to evaluate h.

        Returns
        -------
        complex : Inner product
        """
        # TODO: Implement for time marginalization.
        return self._d_inner_h_complex(theta)

    def _d_inner_h_complex(self, theta):
        mu = self.signal(theta)["waveform"]
        d = self.whitened_strains
        return sum(
            [
                inner_product_complex(d_ifo, mu_ifo)
                for d_ifo, mu_ifo in zip(d.values(), mu.values())
            ]
        )


def inner_product(a, b, min_idx=0, delta_f=None, psd=None):
    """
    Compute the inner product between two complex arrays. There are two modes: either,
    the data a and b are not whitened, in which case delta_f and the psd must be
    provided. Alternatively, if delta_f and psd are not provided, the data a and b are
    assumed to be whitened already (i.e., whitened as d -> d * sqrt(4 delta_f / psd)).

    Note: sum is only taken along axis 0 (which is assumed to be the frequency axis),
    while other axes are preserved. This is e.g. useful when evaluating kappa2 on a
    phase grid.

    Parameters
    ----------
    a: np.ndaarray
        First array with frequency domain data.
    b: np.ndaarray
        Second array with frequency domain data.
    min_idx: int = 0
        Truncation of likelihood integral, index of lowest frequency bin to consider.
    delta_f: float
        Frequency resolution of the data. If None, a and b are assumed to be whitened
        and the inner product is computed without further whitening.
    psd: np.ndarray = None
        PSD of the data. If None, a and b are assumed to be whitened and the inner
        product is computed without further whitening.

    Returns
    -------
    inner_product: float
    """
    #
    if psd is not None:
        if delta_f is None:
            raise ValueError(
                "If unwhitened data is provided, both delta_f and psd must be provided."
            )
        return 4 * delta_f * np.sum((a.conj() * b / psd)[min_idx:], axis=0).real
    else:
        return np.sum((a.conj() * b)[min_idx:], axis=0).real


def inner_product_complex(a, b, min_idx=0, delta_f=None, psd=None):
    """
    Same as inner product, but without taking the real part. Retaining phase
    information is useful for the phase-marginalized likelihood. For further
    documentation see inner_product function.
    """
    #
    if psd is not None:
        if delta_f is None:
            raise ValueError(
                "If unwhitened data is provided, both delta_f and psd must be provided."
            )
        return 4 * delta_f * np.sum((a.conj() * b / psd)[min_idx:], axis=0)
    else:
        return np.sum((a.conj() * b)[min_idx:], axis=0)


def build_stationary_gaussian_likelihood(
    metadata,
    event_dataset=None,
    time_marginalization_kwargs=None,
):
    """
    Build a StationaryGaussianLikelihoodBBH object from the metadata.

    Parameters
    ----------
    metadata: dict
        Metadata from stored dingo parameter samples file.
        Typically accessed via pd.read_pickle(/path/to/dingo-output.pkl).metadata.
    event_dataset: str = None
        Path to event dataset for caching. If None, don't cache.
    time_marginalization_kwargs: dict = None
        Forwarded to the likelihood.

    Returns
    -------
    likelihood: StationaryGaussianGWLikelihood
        likelihood object
    """
    # get strain data
    event_data, data_domain = get_event_data_and_domain(
        metadata["model"], event_dataset=event_dataset, **metadata["event"]
    )

    # set up likelihood
    likelihood = StationaryGaussianGWLikelihood(
        wfg_kwargs=metadata["model"]["dataset_settings"]["waveform_generator"],
        wfg_domain=build_domain(metadata["model"]["dataset_settings"]["domain"]),
        data_domain=data_domain,
        event_data=event_data,
        t_ref=metadata["event"]["time_event"],
        time_marginalization_kwargs=time_marginalization_kwargs,
    )

    return likelihood


def get_wfg(wfg_kwargs, data_domain, frequency_range=None):
    """
    Set up waveform generator from wfg_kwargs. The domain of the wfg is primarily
    determined by the data domain, but a new (larger) frequency range can be
    specified if this is necessary for the waveforms to be generated successfully
    (e.g., for EOB waveforms which require a sufficiently small f_min and sufficiently
    large f_max).

    Parameters
    ----------
    wfg_kwargs: dict
        Waveform generator parameters.
    data_domain: dingo.gw.domains.Domain
        Domain of event data, with bounds determined by likelihood integral.
    frequency_range: dict = None
        Frequency range for waveform generator. If None, that of data domain is used,
        which corresponds to the bounds of the likelihood integral.
        Possible keys:
            'f_start': float
                Frequency at which to start the waveform generation. Overrides f_start in
                metadata["model"]["dataset_settings"]["waveform_generator"].
            'f_end': float
                Frequency at which to start the waveform generation.

    Returns
    -------
    wfg: dingo.gw.waveform_generator.WaveformGenerator
        Waveform generator object.

    """
    if frequency_range is None:
        return WaveformGenerator(domain=data_domain, **wfg_kwargs)

    else:
        if "f_start" in frequency_range and frequency_range["f_start"] is not None:
            if frequency_range["f_start"] > data_domain.f_min:
                raise ValueError("f_start must be less than f_min.")
            wfg_kwargs["f_start"] = frequency_range["f_start"]
        if "f_end" in frequency_range and frequency_range["f_end"] is not None:
            if frequency_range["f_end"] < data_domain.f_max:
                raise ValueError("f_end must be greater than f_max.")
            # get wfg domain, but care to not modify the original data_domain
            data_domain = build_domain(
                {**data_domain.domain_dict, "f_max": frequency_range["f_end"]}
            )
        return WaveformGenerator(domain=data_domain, **wfg_kwargs)


def main():
    import pandas as pd

    samples = pd.read_pickle(
        "/Users/maxdax/Documents/Projects/GW-Inference/dingo/datasets/dingo_samples"
        "/02_XPHM/dingo_samples_GW150914.pkl"
    )
    event_dataset = (
        "/Users/maxdax/Documents/Projects/GW-Inference/dingo/dingo-devel"
        "/tutorials/02_gwpe/datasets/strain_data/events_dataset.hdf5"
    )

    likelihood = build_stationary_gaussian_likelihood(samples.attrs, event_dataset)

    from tqdm import tqdm

    log_likelihoods = []
    for idx in tqdm(range(1000)):
        theta = dict(samples.iloc[idx])
        try:
            l = likelihood.log_prob(theta)
        except:
            print(idx)
            l = float("nan")
        log_likelihoods.append(l)
    log_likelihoods = np.array(log_likelihoods)
    log_likelihoods = log_likelihoods[~np.isnan(log_likelihoods)]
    print(f"mean: {np.mean(log_likelihoods)}")
    print(f"std: {np.std(log_likelihoods)}")
    print(f"max: {np.max(log_likelihoods)}")
    print(f"min: {np.min(log_likelihoods)}")


if __name__ == "__main__":
    main()<|MERGE_RESOLUTION|>--- conflicted
+++ resolved
@@ -15,15 +15,11 @@
     create_mask_based_on_frequency_update,
 )
 from dingo.gw.waveform_generator import WaveformGenerator
-<<<<<<< HEAD
-from dingo.gw.domains import UniformFrequencyDomain, MultibandedFrequencyDomain, Domain
-=======
 from dingo.gw.domains import (
     Domain,
     UniformFrequencyDomain,
     MultibandedFrequencyDomain,
 )
->>>>>>> c4faf146
 from dingo.gw.domains import build_domain
 from dingo.gw.data.data_preparation import get_event_data_and_domain
 
@@ -55,10 +51,10 @@
         ----------
         wfg_kwargs: dict
             Waveform generator parameters (at least approximant and f_ref).
-        wfg_domain : UniformFrequencyDomain | MultibandedFrequencyDomain
+        wfg_domain : dingo.gw.domains.Domain
             Domain used for waveform generation. This can potentially deviate from the
             final domain, having a wider frequency range needed for waveform generation.
-        data_domain: UniformFrequencyDomain | MultibandedFrequencyDomain
+        data_domain: dingo.gw.domains.Domain
             Domain object for event data.
         event_data: dict
             GW data. Contains strain data in event_data["waveforms"] and asds in
@@ -77,12 +73,8 @@
         frequency_update: dict
             Specifies settings for updating the frequency range
             example: {'minimum_frequency': {'H1': 30., 'L1': 20.},
-<<<<<<< HEAD
                        maximum_frequency: 1024.,
                        suppress: {'V1': [40., 50.]}}
-=======
-                       maximum_frequency: 1024.}
->>>>>>> c4faf146
         """
         super().__init__(
             wfg_kwargs=wfg_kwargs,
@@ -120,19 +112,12 @@
                 detectors=list(event_data["waveform"].keys()),
                 minimum_frequency=frequency_update.get("minimum_frequency", None),
                 maximum_frequency=frequency_update.get("maximum_frequency", None),
-<<<<<<< HEAD
                 suppress_range=frequency_update.get("suppress", None),
-            )
-            for ifo in event_data["waveform"].keys():
-                # Set ASD to 1.
-                asds[ifo][..., ~frequency_masks[ifo]] = 1.0
-=======
             )
             asds = {
                 ifo: np.where(mask, asds[ifo], 1.0)
                 for ifo, mask in frequency_masks.items()
             }
->>>>>>> c4faf146
 
         self.asd = asds
 
