--- conflicted
+++ resolved
@@ -12,15 +12,11 @@
 from dingo.gw.injection import GWSignal
 from dingo.gw.transforms import DecimateWaveformsAndASDS
 from dingo.gw.waveform_generator import WaveformGenerator
-<<<<<<< HEAD
-from dingo.gw.domains import build_domain, FrequencyDomain, MultibandedFrequencyDomain
-=======
 from dingo.gw.domains import (
     UniformFrequencyDomain,
     MultibandedFrequencyDomain,
 )
 from dingo.gw.domains import build_domain
->>>>>>> e9305737
 from dingo.gw.data.data_preparation import get_event_data_and_domain
 
 
@@ -64,14 +60,9 @@
             Calibration marginalization parameters. If None, no calibration marginalization is used.
         phase_marginalization_kwargs: dict
             Phase marginalization parameters. If None, no phase marginalization is used.
-<<<<<<< HEAD
-        use_base_domain: bool = False
-            If set, decimate data from domain.base_domain to domain
-=======
         use_base_domain: bool (default False)
             When the domain is a MultibandedFrequencyDomain, whether to use the
             associated base UniformFrequencyDomain for likelihood computations.
->>>>>>> e9305737
         """
         super().__init__(
             wfg_kwargs=wfg_kwargs,
@@ -87,21 +78,15 @@
             )
             event_data = decimator(event_data)
         self.use_base_domain = use_base_domain  # Set up appropriate domain objects.
-<<<<<<< HEAD
-=======
 
         self.asd = event_data["asds"]
->>>>>>> e9305737
-
-        self.asd = event_data["asds"]
+
         self.whitened_strains = {
             k: v / self.asd[k] / self.data_domain.noise_std
             for k, v in event_data["waveform"].items()
         }
         if len(list(self.whitened_strains.values())[0]) != len(self.data_domain):
             raise ValueError("Strain data does not match domain.")
-        del event_data
-
         # log noise evidence, independent of theta and waveform model
         self.log_Zn = sum(
             [
@@ -295,16 +280,6 @@
         )
         return self.log_Zn + kappa2 - 1 / 2.0 * rho2opt
 
-<<<<<<< HEAD
-    def log_likelihood_phase_grid(self, theta, phases=None):
-        if isinstance(
-            self.waveform_generator.domain,
-            (FrequencyDomain, MultibandedFrequencyDomain),
-        ):
-            return self._log_likelihood_phase_grid_mode_decomposed(theta, phases=phases)
-            # elif isinstance(self.waveform_generator.domain, MultibandedFrequencyDomain):
-            #     return self._log_likelihood_phase_grid_manual(theta, phases=phases)
-=======
     def log_likelihood_phase_grid(
         self, theta: dict, phases: Optional[np.ndarray] = None
     ) -> np.ndarray:
@@ -315,41 +290,15 @@
             return self._log_likelihood_phase_grid_mode_decomposed(theta, phases=phases)
         # elif isinstance(self.waveform_generator.domain, MultibandedFrequencyDomain):
         #     return self._log_likelihood_phase_grid_manual(theta, phases=phases)
->>>>>>> e9305737
         else:
             raise NotImplementedError(
                 f"Phase grid not implemented for "
                 f"{type(self.waveform_generator.domain)}."
             )
 
-<<<<<<< HEAD
-    def _log_likelihood_phase_grid_manual(self, theta, phases=None) -> np.ndarray:
-        if self.phase_marginalization:
-            raise ValueError(
-                "Can't compute likelihood on a phase grid for "
-                "phase-marginalized posteriors"
-            )
-        if self.time_marginalization:
-            raise NotImplementedError(
-                "log_likelihood on phase grid not yet implemented."
-            )
-
-        if phases is None:
-            phases = self.phase_grid
-
-        log_likelihoods = np.ones(len(phases))
-        for idx, p in enumerate(phases):
-            log_likelihoods[idx] = self._log_likelihood({**theta, "phase": p})
-
-        return log_likelihoods
-
-    def _log_likelihood_phase_grid_mode_decomposed(self, theta, phases=None):
-        # TODO: Implement for time marginalization
-=======
     def _log_likelihood_phase_grid_manual(
         self, theta: dict, phases: Optional[np.ndarray] = None
     ) -> np.ndarray:
->>>>>>> e9305737
         if self.phase_marginalization:
             raise ValueError(
                 "Can't compute likelihood on a phase grid for "
