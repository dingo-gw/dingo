--- conflicted
+++ resolved
@@ -1,7 +1,7 @@
 import copy
 from typing import Iterable, Optional
 
-from dingo.gw.domains import build_domain, FrequencyDomain, MultibandedFrequencyDomain
+from dingo.gw.domains import build_domain
 from dingo.gw.gwutils import *
 from dingo.gw.dataset import DingoDataset
 
@@ -119,6 +119,7 @@
 
             # truncate the dataset
             for ifo, asds in self.asds.items():
+
                 # Is there a reason this check is needed? I would think that a dataset
                 # should never be saved with this not matching.
                 assert asds.shape[-1] == len_domain_original, (
@@ -129,7 +130,6 @@
                     asds,
                     low_value=HIGH_ASD_VALUE,
                 )
-
         elif (
             self.domain.domain_dict["type"] == "FrequencyDomain"
             and domain_update["type"] == "MultibandedFrequencyDomain"
@@ -169,36 +169,14 @@
                 f"{self.domain.domain_dict['type']} to {domain_update['type']}"
             )
 
-<<<<<<< HEAD
     def sample_random_asds(self, n: Optional[int] = None) -> dict[str, np.ndarray]:
-=======
-    def sample_random_asds(self, n=None):
->>>>>>> 6fceba3e
         """
         Sample n random ASDs for each detector.
 
         Parameters
         ----------
         n : int
-<<<<<<< HEAD
             Number of asds to sample
-=======
-            Number of asds to sample 
-
-        Returns
-        -------
-        dict[str, np.ndarray]
-            Where the keys correspond to the detectors and the values 
-            are arrays of shape (n, D) where D is the number of frequency bins
-            and n is the number of ASDs requested. If n=None, then the 
-            function returns a single ASD for each detector, so the array is 
-            flattened to be shape D
-        """
-        if n is None:
-            return {k: v[np.random.choice(len(v), 1)[0]] for k, v in self.asds.items()}
-        else:
-            return {k: v[np.random.choice(len(v), n)] for k, v in self.asds.items()}
->>>>>>> 6fceba3e
 
         Returns
         -------
