import copy
from typing import Iterable, Optional

from dingo.gw.domains import build_domain, UniformFrequencyDomain
from dingo.gw.domains.base_frequency_domain import BaseFrequencyDomain
from dingo.gw.gwutils import *
from dingo.gw.dataset import DingoDataset

HIGH_ASD_VALUE = 1.0


class ASDDataset(DingoDataset):
    """
    Dataset of amplitude spectral densities (ASDs). The ASDs are typically
    used for whitening strain data, and additionally passed as context to the
    neural density estimator.
    """

    dataset_type = "asd_dataset"

    def __init__(
        self,
        file_name: Optional[str] = None,
        dictionary: Optional[dict] = None,
        ifos: Optional[list] = None,
        precision: Optional[str] = None,
        domain_update: Optional[dict] = None,
        print_output: bool = True,
    ):
        """
        Parameters
        ----------
        file_name : str
            HDF5 file containing a dataset
        dictionary : dict
            Contains settings and data entries. The dictionary keys should be
            'settings', 'asds', and 'gps_times'.
        ifos : List[str]
            List of detectors used for dataset, e.g. ['H1', 'L1'].
            If not set, all available ones in the dataset are used.
        precision : str ('single', 'double')
            If provided, changes precision of loaded dataset.
        domain_update : dict
            If provided, update domain from existing domain using new settings.
        print_output: bool
            Whether to write print statements to the console.
        """
        self.precision = precision
        super().__init__(
            file_name=file_name,
            dictionary=dictionary,
            data_keys=["asds", "gps_times", "asd_parameterizations"],
            print_output=print_output,
        )

        if ifos is not None:
            for ifo in list(self.asds.keys()):
                if ifo not in ifos:
                    self.asds.pop(ifo)
                    self.gps_times.pop(ifo)

        self.domain = build_domain(self.settings["domain_dict"])
        if not check_domain_compatibility(self.asds, self.domain):
            raise ValueError("ASDs in dataset not compatible with domain.")
        if domain_update is not None:
            self.update_domain(domain_update)

        # Update dtypes if necessary
        if self.precision is not None:
            if self.precision == "single":
                for ifo, asd in self.asds.items():
                    self.asds[ifo] = asd.astype(np.float32, copy=False)
            elif self.precision == "double":
                for ifo, asd in self.asds.items():
                    self.asds[ifo] = asd.astype(np.float64, copy=False)
            else:
                raise TypeError(
                    'precision can only be changed to "single" or "double".'
                )

    @property
    def length_info(self) -> dict:
        """The number of asd samples per detector."""
        return {key: len(val) for key, val in self.asds.items()}

    @property
    def gps_info(self) -> dict:
        """Min/Max GPS time for each detector."""
        gps_info_dict = {}
        for key, val in self.gps_times.items():
            if not isinstance(val, Iterable):
                gps_info_dict[key] = val
            else:
                gps_info_dict[key] = (min(val), max(val))
        return gps_info_dict

    def update_domain(self, domain_update: dict):
        """
        Update the domain based on new configuration. Also adjust data arrays to match
        the new domain.

        The ASD dataset provides ASDs in a particular domain. In Frequency domain,
        this is [0, domain.f_max]. In practice one may want to train a network based on
        slightly different domain settings, which corresponds to truncating the likelihood
        integral.

        This method provides functionality for that. It truncates the data below a
        new f_max, and sets the ASD below f_min to a large but finite value.

        Parameters
        ----------
        domain_update : dict
            Settings dictionary. Must contain a subset of the keys contained in
            domain_dict.
        """
        # Note that we require domain_update to have a type specified, even if
        # unchanged from the original domain. This reduces risks of errors.
        if self.domain.domain_dict["type"] == domain_update["type"]:
<<<<<<< HEAD
            len_domain_original = len(self.domain)
=======
>>>>>>> e9305737
            self.domain.update(domain_update)
            self.settings["domain"] = copy.deepcopy(self.domain.domain_dict)

            # truncate the dataset
            for ifo, asds in self.asds.items():
<<<<<<< HEAD

                # Is there a reason this check is needed? I would think that a dataset
                # should never be saved with this not matching.
                assert asds.shape[-1] == len_domain_original, (
                    f"ASDs with shape {asds.shape[-1]} are not compatible"
                    f"with the domain of length {len_domain_original}."
                )
=======
>>>>>>> e9305737
                self.asds[ifo] = self.domain.update_data(
                    asds,
                    low_value=HIGH_ASD_VALUE,
                )
<<<<<<< HEAD
        elif (
            self.domain.domain_dict["type"] == "FrequencyDomain"
            and domain_update["type"] == "MultibandedFrequencyDomain"
        ):
            if self.print_output:
                print("Updating ASD dataset to MultibandedFrequencyDomain.")
            asd_dataset_decimated = {}
            mfd = build_domain(domain_update)
            ufd = mfd.base_domain
=======

        elif (
            self.domain.domain_dict["type"] == "UniformFrequencyDomain"
            and domain_update["type"] == "MultibandedFrequencyDomain"
        ):
            print("Updating ASD dataset to MultibandedFrequencyDomain.")
            asd_dataset_decimated = {}
            mfd = build_domain(domain_update)
            ufd = mfd.base_domain
            if not check_domain_compatibility(self.asds, ufd):
                # If the ASD length is not compatible with the new base UFD,
                # first truncate it.
                print(
                    f"  Truncating first to new base UniformFrequencyDomain: f_max "
                    f"{self.domain.f_max} Hz -> {ufd.f_max} Hz"
                )
                self.domain.update(ufd.domain_dict)  # Additional compatibility check.
                for ifo, asds in self.asds.items():
                    self.asds[ifo] = self.domain.update_data(
                        asds,
                        low_value=HIGH_ASD_VALUE,
                    )

>>>>>>> e9305737
            decimation_method = "inverse-asd-decimation"

            for ifo, asds in self.asds.items():
                asd_dataset_decimated[ifo] = np.zeros((len(asds), len(mfd)))
                for idx, asd in enumerate(asds):
<<<<<<< HEAD
                    interp = interp1d(self.domain(), asd)
                    asd_ufd = interp(ufd())
                    if decimation_method == "inverse-asd-decimation":
                        asd_dataset_decimated[ifo][idx, :] = 1 / mfd.decimate(
                            1 / asd_ufd
                        )
                    elif decimation_method == "psd-decimation":
                        asd_dataset_decimated[ifo][idx, :] = (
                            1e-20 * mfd.decimate((asd_ufd * 1e20) ** 2) ** 0.5
=======
                    if decimation_method == "inverse-asd-decimation":
                        asd_dataset_decimated[ifo][idx, :] = 1 / mfd.decimate(1 / asd)
                    elif decimation_method == "psd-decimation":
                        asd_dataset_decimated[ifo][idx, :] = (
                            1e-20 * mfd.decimate((asd * 1e20) ** 2) ** 0.5
>>>>>>> e9305737
                        )
                    else:
                        raise NotImplementedError(
                            f"Unknown decimation method " f"{decimation_method}."
                        )

            self.asds = asd_dataset_decimated
            self.settings["domain_dict"] = mfd.domain_dict
            self.domain = mfd

        else:
            raise NotImplementedError(
                f"Cannot update ASD domain type "
                f"{self.domain.domain_dict['type']} to {domain_update['type']}"
            )

    def sample_random_asds(self, n: Optional[int] = None) -> dict[str, np.ndarray]:
        """
        Sample n random ASDs for each detector.

        Parameters
        ----------
        n : int
            Number of asds to sample

        Returns
        -------
        dict[str, np.ndarray]
            Where the keys correspond to the detectors and the values
            are arrays of shape (n, D) where D is the number of frequency bins
            and n is the number of ASDs requested. If n=None, then the
            function returns a single ASD for each detector, so the array is
            flattened to be shape D
        """
        if n is None:
            return {k: v[np.random.choice(len(v), 1)[0]] for k, v in self.asds.items()}
        else:
<<<<<<< HEAD
            return {k: v[np.random.choice(len(v), n)] for k, v in self.asds.items()}
=======
            return {k: v[np.random.choice(len(v), n)] for k, v in self.asds.items()}


def check_domain_compatibility(data: dict, domain: BaseFrequencyDomain) -> bool:
    for v in data.values():
        if not domain.check_data_compatibility(v):
            return False
    return True
>>>>>>> e9305737
<|MERGE_RESOLUTION|>--- conflicted
+++ resolved
@@ -116,40 +116,15 @@
         # Note that we require domain_update to have a type specified, even if
         # unchanged from the original domain. This reduces risks of errors.
         if self.domain.domain_dict["type"] == domain_update["type"]:
-<<<<<<< HEAD
-            len_domain_original = len(self.domain)
-=======
->>>>>>> e9305737
             self.domain.update(domain_update)
             self.settings["domain"] = copy.deepcopy(self.domain.domain_dict)
 
             # truncate the dataset
             for ifo, asds in self.asds.items():
-<<<<<<< HEAD
-
-                # Is there a reason this check is needed? I would think that a dataset
-                # should never be saved with this not matching.
-                assert asds.shape[-1] == len_domain_original, (
-                    f"ASDs with shape {asds.shape[-1]} are not compatible"
-                    f"with the domain of length {len_domain_original}."
-                )
-=======
->>>>>>> e9305737
                 self.asds[ifo] = self.domain.update_data(
                     asds,
                     low_value=HIGH_ASD_VALUE,
                 )
-<<<<<<< HEAD
-        elif (
-            self.domain.domain_dict["type"] == "FrequencyDomain"
-            and domain_update["type"] == "MultibandedFrequencyDomain"
-        ):
-            if self.print_output:
-                print("Updating ASD dataset to MultibandedFrequencyDomain.")
-            asd_dataset_decimated = {}
-            mfd = build_domain(domain_update)
-            ufd = mfd.base_domain
-=======
 
         elif (
             self.domain.domain_dict["type"] == "UniformFrequencyDomain"
@@ -162,10 +137,11 @@
             if not check_domain_compatibility(self.asds, ufd):
                 # If the ASD length is not compatible with the new base UFD,
                 # first truncate it.
-                print(
-                    f"  Truncating first to new base UniformFrequencyDomain: f_max "
-                    f"{self.domain.f_max} Hz -> {ufd.f_max} Hz"
-                )
+                if self.print_output:
+                    print(
+                        f"  Truncating first to new base UniformFrequencyDomain: f_max "
+                        f"{self.domain.f_max} Hz -> {ufd.f_max} Hz"
+                    )
                 self.domain.update(ufd.domain_dict)  # Additional compatibility check.
                 for ifo, asds in self.asds.items():
                     self.asds[ifo] = self.domain.update_data(
@@ -173,29 +149,16 @@
                         low_value=HIGH_ASD_VALUE,
                     )
 
->>>>>>> e9305737
             decimation_method = "inverse-asd-decimation"
 
             for ifo, asds in self.asds.items():
                 asd_dataset_decimated[ifo] = np.zeros((len(asds), len(mfd)))
                 for idx, asd in enumerate(asds):
-<<<<<<< HEAD
-                    interp = interp1d(self.domain(), asd)
-                    asd_ufd = interp(ufd())
-                    if decimation_method == "inverse-asd-decimation":
-                        asd_dataset_decimated[ifo][idx, :] = 1 / mfd.decimate(
-                            1 / asd_ufd
-                        )
-                    elif decimation_method == "psd-decimation":
-                        asd_dataset_decimated[ifo][idx, :] = (
-                            1e-20 * mfd.decimate((asd_ufd * 1e20) ** 2) ** 0.5
-=======
                     if decimation_method == "inverse-asd-decimation":
                         asd_dataset_decimated[ifo][idx, :] = 1 / mfd.decimate(1 / asd)
                     elif decimation_method == "psd-decimation":
                         asd_dataset_decimated[ifo][idx, :] = (
                             1e-20 * mfd.decimate((asd * 1e20) ** 2) ** 0.5
->>>>>>> e9305737
                         )
                     else:
                         raise NotImplementedError(
@@ -233,9 +196,6 @@
         if n is None:
             return {k: v[np.random.choice(len(v), 1)[0]] for k, v in self.asds.items()}
         else:
-<<<<<<< HEAD
-            return {k: v[np.random.choice(len(v), n)] for k, v in self.asds.items()}
-=======
             return {k: v[np.random.choice(len(v), n)] for k, v in self.asds.items()}
 
 
@@ -243,5 +203,4 @@
     for v in data.values():
         if not domain.check_data_compatibility(v):
             return False
-    return True
->>>>>>> e9305737
+    return True