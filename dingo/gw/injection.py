--- conflicted
+++ resolved
@@ -5,13 +5,7 @@
 from dingo.gw.domains.base_frequency_domain import BaseFrequencyDomain
 from dingo.gw.noise.asd_dataset import ASDDataset
 from dingo.gw.domains import (
-<<<<<<< HEAD
-    FrequencyDomain,
-    build_domain,
-    build_domain_from_model_metadata,
-=======
     UniformFrequencyDomain,
->>>>>>> e9305737
     Domain,
     MultibandedFrequencyDomain,
 )
@@ -41,13 +35,8 @@
     def __init__(
         self,
         wfg_kwargs: dict,
-<<<<<<< HEAD
-        wfg_domain: Domain,
-        data_domain: Domain,
-=======
         wfg_domain: UniformFrequencyDomain | MultibandedFrequencyDomain,
         data_domain: UniformFrequencyDomain | MultibandedFrequencyDomain,
->>>>>>> e9305737
         ifo_list: list,
         t_ref: float,
     ):
@@ -56,17 +45,10 @@
         ----------
         wfg_kwargs : dict
             Waveform generator parameters [approximant, f_ref, and (optionally) f_start].
-<<<<<<< HEAD
-        wfg_domain : Domain
-            Domain used for waveform generation. This can potentially deviate from the
-            final domain, having a wider frequency range needed for waveform generation.
-        data_domain : Domain
-=======
         wfg_domain : UniformFrequencyDomain | MultibandedFrequencyDomain
             Domain used for waveform generation. This can potentially deviate from the
             final domain, having a wider frequency range needed for waveform generation.
         data_domain : UniformFrequencyDomain | MultibandedFrequencyDomain
->>>>>>> e9305737
             Domain object for final signal.
         ifo_list : list
             Names of interferometers for projection.
@@ -110,13 +92,8 @@
                 "Output domain is not contained within WaveformGenerator domain."
             )
         if (
-<<<<<<< HEAD
-            domain_in.domain_dict["type"] == "FrequencyDomain"
-            and domain_out.domain_dict["type"] == "FrequencyDomain"
-=======
             domain_in.domain_dict["type"] == "UniformFrequencyDomain"
             and domain_out.domain_dict["type"] == "UniformFrequencyDomain"
->>>>>>> e9305737
         ):
             if domain_in.delta_f != domain_out.delta_f:
                 raise ValueError("Domains must have same delta_f.")
@@ -142,11 +119,7 @@
                     )
             else:
                 raise NotImplementedError(
-<<<<<<< HEAD
-                    "Cannot recover original domain from base " "domain alone."
-=======
                     "Cannot recover original domain from base domain alone."
->>>>>>> e9305737
                 )
 
     @property
