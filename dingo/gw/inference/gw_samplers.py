--- conflicted
+++ resolved
@@ -693,10 +693,7 @@
                     gnpe_chirp_settings.get("order", 0),
                 )
             )
-<<<<<<< HEAD
             self.gnpe_kernel = {**self.gnpe_kernel, **transform_pre[-1].kernel}
-        self.gnpe_kernel = PriorDict(self.gnpe_kernel)
-=======
         if gnpe_phase_settings:
             transform_pre.append(
                 GNPEPhase(
@@ -704,7 +701,7 @@
                     gnpe_phase_settings.get("random_pi_jump", False),
                 )
             )
->>>>>>> d6c8f229
+        self.gnpe_kernel = PriorDict(self.gnpe_kernel)
         transform_pre.append(
             SelectStandardizeRepackageParameters(
                 {"context_parameters": data_settings["context_parameters"]},
@@ -744,9 +741,9 @@
         )
 
     def _kernel_log_prob(self, samples):
-        if len({"chirp_mass", "mass_ratio"} & self.gnpe_kernel.keys()) > 0:
+        if len({"chirp_mass", "mass_ratio", "phase"} & self.gnpe_kernel.keys()) > 0:
             raise NotImplementedError(
-                "kernel log_prob not implemented for non-additive gnpe kernels."
+                "kernel log_prob only implemented for time gnpe."
             )
         gnpe_proxies_diff = {
             k: np.array(samples[k] - samples[f"{k}_proxy"])
