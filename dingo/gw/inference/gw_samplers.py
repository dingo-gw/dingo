--- conflicted
+++ resolved
@@ -213,10 +213,7 @@
     def _post_process(self, samples: Union[dict, pd.DataFrame], inverse: bool = False):
         """
         Post-processing of parameter samples.
-<<<<<<< HEAD
-=======
         * Add any fixed parameters from the prior.
->>>>>>> 0cd332ab
         * Correct the sky position for a potentially fixed reference time.
           (see self._correct_reference_time)
 
