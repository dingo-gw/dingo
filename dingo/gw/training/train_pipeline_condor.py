--- conflicted
+++ resolved
@@ -148,15 +148,9 @@
     # SUBMIT NEXT CONDOR JOB
     #
 
-<<<<<<< HEAD
-    # There was no 'bid' in the sample settings file.
-    bid = condor_settings.get("bid")
-    if bid:
-=======
     if "bid" in condor_settings:
         # This is a specific setting for the MPI-IS cluster.
         bid = condor_settings["bid"]
->>>>>>> bf2c41f7
         os.system(
             f"condor_submit_bid {bid} " f"{join(args.train_dir, submission_file)}"
         )
