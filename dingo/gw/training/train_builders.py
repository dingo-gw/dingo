--- conflicted
+++ resolved
@@ -175,7 +175,6 @@
     else:
         selected_keys = ["inference_parameters", "waveform"]
 
-<<<<<<< HEAD
     try:
         if (
             "normalize_frequency_for_positional_encoding"
@@ -186,22 +185,31 @@
             ]
         else:
             norm_freq = False
+        if "num_tokens" in data_settings["tokenization"]:
+            num_tokens = data_settings["tokenization"]["num_tokens"]
+        else:
+            num_tokens = None
+        if "token_size" in data_settings["tokenization"]:
+            token_size = data_settings["tokenization"]["token_size"]
+        else:
+            token_size = None
+        if "single_tokenizer" in data_settings["tokenization"]:
+            single_tokenizer = data_settings["tokenization"]["single_tokenizer"]
+        else:
+            single_tokenizer = False
         transforms.append(
             StrainTokenization(
-                data_settings["tokenization"]["num_tokens"],
                 domain,
+                num_tokens=num_tokens,
+                token_size=token_size,
                 normalize_frequency=norm_freq,
+                single_tokenizer=single_tokenizer,
             )
         )
         selected_keys.append("position")
-        selected_keys.append("blocks")
+        if not single_tokenizer:
+            selected_keys.append("blocks")
     except KeyError:
-=======
-    if "tokenization" in data_settings:
-        transforms.append(StrainTokenization(domain, **data_settings["tokenization"]))
-        selected_keys.append("position")
-    else:
->>>>>>> 9f709e6a
         print(
             "No tokenization information found, omitting StrainTokenization transform."
         )
