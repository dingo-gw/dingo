--- conflicted
+++ resolved
@@ -181,14 +181,10 @@
     transforms.append(
         RepackageStrainsAndASDS(data_settings["detectors"], first_index=domain.min_idx)
     )
-<<<<<<< HEAD
     if "random_strain_cropping" in data_settings:
         transforms.append(
             CropMaskStrainRandom(domain, **data_settings["random_strain_cropping"])
         )
-=======
-
->>>>>>> a72ff8e5
     if data_settings["context_parameters"]:
         selected_keys = ["inference_parameters", "waveform", "context_parameters"]
     else:
