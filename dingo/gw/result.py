import copy
import time
from typing import Optional

import numpy as np
import yaml
from bilby.core.prior import Uniform, Constraint, PriorDict

from dingo.core.density import (
    interpolated_sample_and_log_prob_multi,
    interpolated_log_prob_multi,
)
from dingo.core.multiprocessing import apply_func_with_multiprocessing
from dingo.core.result import Result as CoreResult
from dingo.gw.conversion import change_spin_conversion_phase
<<<<<<< HEAD
from dingo.gw.domains import build_domain, MultibandedFrequencyDomain
=======
from dingo.gw.domains import MultibandedFrequencyDomain
from dingo.gw.domains import build_domain
>>>>>>> e9305737
from dingo.gw.gwutils import get_extrinsic_prior_dict, get_window_factor
from dingo.gw.likelihood import StationaryGaussianGWLikelihood
from dingo.gw.prior import build_prior_with_defaults


RANDOM_STATE = 150914


class Result(CoreResult):
    """
    A dataset class to hold a collection of gravitational-wave parameter samples and
    perform various operations on them.

    Compared to the base class, this class implements the domain, prior,
    and likelihood. It also includes a method for sampling the binary reference phase
    parameter based on the other parameters and the likelihood.

    Attributes:
        samples : pd.Dataframe
            Contains parameter samples, as well as (possibly) log_prob, log_likelihood,
            weights, log_prior, delta_log_prob_target.
        domain : Domain
            The domain of the data (e.g., UniformFrequencyDomain), needed for calculating
            likelihoods.
        prior : PriorDict
            The prior distribution, used for importance sampling.
        likelihood : Likelihood
            The Likelihood object, needed for importance sampling.
        context : dict
            Context data from which the samples were produced (e.g., strain data, ASDs).
        metadata : dict
            Metadata inherited from the Sampler object. This describes the neural
            networks and sampling settings used.
        event_metadata : dict
            Metadata for the event analyzed, including time, data conditioning, channel,
            and detector information.
        log_evidence : float
            Calculated log(evidence) after importance sampling.
        log_evidence_std : float (property)
            Standard deviation of the log(evidence)
        effective_sample_size, n_eff : float (property)
            Number of effective samples, (\\sum_i w_i)^2 / \\sum_i w_i^2
        sample_efficiency : float (property)
            Number of effective samples / Number of samples
        synthetic_phase_kwargs : dict
            kwargs describing the synthetic phase sampling.
    """

    dataset_type = "gw_result"

    def __init__(self, **kwargs):
        self._use_base_domain = False
        super().__init__(**kwargs)

    @property
    def synthetic_phase_kwargs(self):
        return self.importance_sampling_metadata.get("synthetic_phase")

    @synthetic_phase_kwargs.setter
    def synthetic_phase_kwargs(self, value):
        self.importance_sampling_metadata["synthetic_phase"] = value

    @property
    def time_marginalization_kwargs(self):
        return self.importance_sampling_metadata.get("time_marginalization")

    @time_marginalization_kwargs.setter
    def time_marginalization_kwargs(self, value):
        self.importance_sampling_metadata["time_marginalization"] = value

    @property
    def phase_marginalization_kwargs(self):
        return self.importance_sampling_metadata.get("phase_marginalization")

    @phase_marginalization_kwargs.setter
    def phase_marginalization_kwargs(self, value):
        self.importance_sampling_metadata["phase_marginalization"] = value

    @property
    def calibration_marginalization_kwargs(self):
        return self.importance_sampling_metadata.get("calibration_marginalization")

    @calibration_marginalization_kwargs.setter
    def calibration_marginalization_kwargs(self, value):
        self.importance_sampling_metadata["calibration_marginalization"] = value

    @property
    def use_base_domain(self) -> bool:
        return self.importance_sampling_metadata.get("use_base_domain", False)

    @use_base_domain.setter
    def use_base_domain(self, value: bool):
        if hasattr(self.domain, "base_domain"):
            self.importance_sampling_metadata["use_base_domain"] = value

    @property
    def f_ref(self):
        return self.base_metadata["dataset_settings"]["waveform_generator"]["f_ref"]

    @property
    def approximant(self):
        return self.base_metadata["dataset_settings"]["waveform_generator"][
            "approximant"
        ]

    @property
    def interferometers(self):
        return list(self.context["waveform"].keys())

    @property
    def t_ref(self):
        # The detector reference positions during likelihood evaluation should be
        # based on the event time, since any post-correction to account for the training
        # reference time has already been applied to the samples.
        if self.event_metadata is not None and "time_event" in self.event_metadata:
            return self.event_metadata["time_event"]
        else:
            return self.base_metadata["train_settings"]["data"]["ref_time"]

    def _build_domain(self):
        """
        Construct the domain object based on model metadata. Includes the window factor
        needed for whitening data.

        Called by __init__() immediately after _build_prior().
        """
        self.domain = build_domain(self.base_metadata["dataset_settings"]["domain"])
        # if self._use_base_domain:
        #     self.domain = self.domain.base_domain

        data_settings = self.base_metadata["train_settings"]["data"]
        if "domain_update" in data_settings:
            self.domain.update(data_settings["domain_update"])

        self.domain.window_factor = get_window_factor(data_settings["window"])

    def _rebuild_domain(self, verbose=False):
        """Rebuild the domain based on settings updated for importance sampling.

        These settings should be saved in self.importance_sampling_metadata["updates"],
        which is expected to be populated by reset_event()."""
        updates = self.importance_sampling_metadata["updates"].copy()

        # Assume that updates can contain T, f_s, roll_off, f_min, f_max, but no other
        # quantities that define a new domain (e.g., delta_f). Typical event metadata
        # will be constructed in this way.

        # TODO: Make compatible with MultibandedFrequencyDomain.
        if isinstance(self.domain, MultibandedFrequencyDomain):
            raise NotImplementedError()

        if "f_s" in updates or "T" in updates or "roll_off" in updates:
            window_settings = self.base_metadata["train_settings"]["data"][
                "window"
            ].copy()
            window_settings.update(
                (k, updates[k]) for k in set(window_settings).intersection(updates)
            )
            updates["window_factor"] = float(get_window_factor(window_settings))

        if "T" in updates:
            updates["delta_f"] = 1.0 / updates["T"]

        domain_dict = self.domain.domain_dict  # Existing settings
        domain_dict.update(
            (k, updates[k]) for k in set(domain_dict).intersection(updates)
        )

        if verbose:
            print("Rebuilding domain as follows:")
            print(
                yaml.dump(
                    domain_dict,
                    default_flow_style=False,
                    sort_keys=False,
                )
            )
        self.domain = build_domain(domain_dict)

    def _build_prior(self):
        """Build the prior based on model metadata. Called by __init__()."""
        intrinsic_prior = self.base_metadata["dataset_settings"]["intrinsic_prior"]
        extrinsic_prior = get_extrinsic_prior_dict(
            self.base_metadata["train_settings"]["data"]["extrinsic_prior"]
        )
        self.prior = build_prior_with_defaults({**intrinsic_prior, **extrinsic_prior})

        prior_update = self.importance_sampling_metadata.get("prior_update")
        if prior_update is not None:
            prior_update = PriorDict(prior_update.copy())
            self.prior.update(prior_update)

        # Split off prior over geocent_time if samples appear to be time-marginalized.
        # This needs to be saved to initialize the likelihood.
        if "geocent_time" in self.prior.keys() and "geocent_time" not in self.samples:
            self.geocent_time_prior = self.prior.pop("geocent_time")
        else:
            self.geocent_time_prior = None
        # Split off prior over phase if samples appear to be phase-marginalized.
        if "phase" in self.prior.keys() and "phase" not in self.samples:
            self.phase_prior = self.prior.pop("phase")
        else:
            self.phase_prior = None

    def update_prior(self, prior_update: dict):
        """
        Update the prior based on a new dict of priors. Use the existing prior for
        parameters not included in the new dict.

        If class samples have not been importance sampled, then save new sample weights
        based on the new prior. If class samples have been importance sampled,
        then update the weights.

        Parameters
        ----------
        prior_update : dict
            Priors to update. This should be of the form {key : prior_str}, where str
            is a string that can instantiate a prior via PriorDict(prior_update). The
            prior_update is provided in this form so that it can be properly saved with
            the Result and later instantiated.
        """
        self.importance_sampling_metadata["prior_update"] = prior_update.copy()
        prior_update = PriorDict(dictionary=prior_update)

        param_keys = [k for k, v in self.prior.items() if not isinstance(v, Constraint)]
        theta = self.samples[param_keys]

        if self.log_evidence is None:
            # Save old prior evaluations.
            log_prior_old = self.prior.ln_prob(theta, axis=0)

        # Update the prior itself, careful to split off geocent_time and phase priors
        # if necessary.
        if self.geocent_time_prior is not None and "geocent_time" in prior_update:
            self.geocent_time_prior = prior_update.pop("geocent_time")
        if self.phase_prior is not None and "phase" in prior_update:
            self.phase_prior = prior_update.pop("phase")
        self.prior.update(
            prior_update
        )  # TODO: Does this update cached constraint ratio?

        # Evaluate new prior.
        log_prior = self.prior.ln_prob(theta, axis=0)
        self.samples["log_prior"] = log_prior

        if self.log_evidence is None:
            # Save weights. Note that weights are 0 if outside the initial prior,
            # regardless of new prior. This makes sense since there is no way to assign
            # a sensible weight.
            log_weights = log_prior - log_prior_old
            weights = np.exp(log_weights - np.max(log_weights))
            weights /= np.mean(weights)
            self.samples["weights"] = weights

        else:
            # Recalculate the importance-sampling weights and log evidence.
            self._calculate_evidence()

    def _build_likelihood(
        self,
        time_marginalization_kwargs: Optional[dict] = None,
        phase_marginalization_kwargs: Optional[dict] = None,
        calibration_marginalization_kwargs: Optional[dict] = None,
        phase_grid: Optional[np.ndarray] = None,
    ):
        """
        Build the likelihood function based on model metadata. This is called at the
        beginning of importance_sample().

        Parameters
        ----------
        time_marginalization_kwargs: dict, optional
            kwargs for time marginalization. At this point the only kwarg is n_fft,
            which determines the number of FFTs used (higher n_fft means better
            accuracy, at the cost of longer computation time).
        phase_marginalization_kwargs: dict, optional
            kwargs for phase marginalization.
        calibration_marginalization_kwargs: dict
            Calibration marginalization parameters. If None, no calibration marginalization is used.
        """
        if time_marginalization_kwargs is not None:
            if self.geocent_time_prior is None:
                raise NotImplementedError(
                    "Time marginalization is not compatible with "
                    "non-marginalized network."
                )
            if type(self.geocent_time_prior) != Uniform:
                raise NotImplementedError(
                    "Only uniform time prior is supported for time marginalization."
                )
            time_marginalization_kwargs["t_lower"] = self.geocent_time_prior.minimum
            time_marginalization_kwargs["t_upper"] = self.geocent_time_prior.maximum

        if phase_marginalization_kwargs is not None:
            # check that phase prior is uniform [0, 2pi)
            if not (
                isinstance(self.phase_prior, Uniform)
                and (self.phase_prior._minimum, self.phase_prior._maximum)
                == (0, 2 * np.pi)
            ):
                raise ValueError(
                    f"Phase prior should be uniform [0, 2pi) for phase "
                    f"marginalization, but is {self.phase_prior}."
                )

        # This will save these settings when the Result instance is saved.
        self.time_marginalization_kwargs = time_marginalization_kwargs
        self.phase_marginalization_kwargs = phase_marginalization_kwargs
        self.calibration_marginalization_kwargs = calibration_marginalization_kwargs

        # Choose the WaveformGenerator domain. This is ultimately projected to the data domain, but generally we
        # allow it to be different, e.g., to start integrating from lower frequencies than the lower bound of the
        # likelihood integral. Usually we use the same domain as that used for the WaveformDataset. However,
        # if we make a change to certain settings during importance sampling, we need to ensure the projection is
        # still compatible:
        #
        # * delta_f (=1/T): cannot be changed in a domain projection, so update at the level of the
        #   WaveformGenerator.
        #
        # TODO: Add functionality to update other waveform settings, i.e., approximant, generation minimum and
        #  maximum frequencies, reference frequency, and starting frequency.

        wfg_domain_dict = self.base_metadata["dataset_settings"]["domain"].copy()
        if "updates" in self.importance_sampling_metadata:
            if "T" in self.importance_sampling_metadata["updates"]:
                delta_f_new = 1 / self.importance_sampling_metadata["updates"]["T"]
                print(
                    f'Updating waveform generation delta_f from {wfg_domain_dict["delta_f"]} to {delta_f_new}.'
                )
                wfg_domain_dict["delta_f"] = delta_f_new
        wfg_domain = build_domain(wfg_domain_dict)

        self.likelihood = StationaryGaussianGWLikelihood(
            wfg_kwargs=self.base_metadata["dataset_settings"]["waveform_generator"],
            wfg_domain=wfg_domain,
            data_domain=self.domain,
            event_data=self.context,
            t_ref=self.t_ref,
            time_marginalization_kwargs=time_marginalization_kwargs,
            phase_marginalization_kwargs=phase_marginalization_kwargs,
            calibration_marginalization_kwargs=calibration_marginalization_kwargs,
            phase_grid=phase_grid,
            use_base_domain=self.use_base_domain,
        )

    def sample_synthetic_phase(
        self,
        synthetic_phase_kwargs: dict,
        likelihood_kwargs: Optional[dict] = None,
        inverse: bool = False,
    ):
        """
        Sample a synthetic phase for the waveform. This is a post-processing step
        applicable to samples theta in the full parameter space, except for the phase
        parameter (i.e., 14D samples). This step adds a phase parameter to the samples
        based on likelihood evaluations.

        A synthetic phase is sampled as follows.

            * Compute and cache the modes for the waveform mu(theta, phase=0) for
              phase 0, organize them such that each contribution m transforms as
              exp(-i * m * phase).
            * Compute the likelihood on a phase grid, by computing mu(theta, phase) from
              the cached modes. In principle this likelihood is exact, however, it can
              deviate slightly from the likelihood computed without cached modes for
              various technical reasons (e.g., slightly different windowing of cached
              modes compared to full waveform when transforming TD waveform to FD).
              These small deviations can be fully accounted for by importance sampling.
              *Note*: when approximation_22_mode=True, the entire waveform is assumed
              to transform as exp(2i*phase), in which case the likelihood is only exact
              if the waveform is fully dominated by the (2, 2) mode.
            * Build a synthetic conditional phase distribution based on this grid. We
              use an interpolated prior distribution bilby.core.prior.Interped,
              such that we can sample and also evaluate the log_prob. We add a constant
              background with weight self.synthetic_phase_kwargs to the kde to make
              sure that we keep a mass-covering property. With this, the importance
              sampling will yield exact results even when the synthetic phase conditional
              is just an approximation.

        Besides adding phase samples to self.samples['phase'], this method also modifies
        self.samples['log_prob'] by adding the log_prob of the synthetic phase
        conditional.

        This method modifies self.samples in place.

        Parameters
        ----------
        synthetic_phase_kwargs : dict
            This should consist of the kwargs
                approximation_22_mode (optional)
                num_processes (optional)
                n_grid
                uniform_weight (optional)
        inverse : bool, default False
            Whether to apply instead the inverse transformation. This is used prior to
            calculating the log_prob. In inverse mode, the posterior probability over
            phase is calculated for given samples. It is stored in self.samples[
            'log_prob'].
        """
        self.synthetic_phase_kwargs = synthetic_phase_kwargs

        approximation_22_mode = self.synthetic_phase_kwargs.get(
            "approximation_22_mode", True
        )

        if not (
            isinstance(self.phase_prior, Uniform)
            and (self.phase_prior._minimum, self.phase_prior._maximum) == (0, 2 * np.pi)
        ):
            raise ValueError(
                f"Phase prior should be uniform [0, 2pi) to work with synthetic phase."
                f" However, the prior is {self.phase_prior}."
            )

        # This builds on the Bilby approach to sampling the phase when using a
        # phase-marginalized likelihood.

        # Restrict to samples that are within the prior.
        param_keys = [k for k, v in self.prior.items() if not isinstance(v, Constraint)]
        theta = self.samples[param_keys]
        log_prior = self.prior.ln_prob(theta, axis=0)
        constraints = self.prior.evaluate_constraints(theta)
        np.putmask(log_prior, constraints == 0, -np.inf)
        within_prior = log_prior != -np.inf

        # Put a cap on the number of processes to avoid overhead:
        num_valid_samples = np.sum(within_prior)
        num_processes = min(
            self.synthetic_phase_kwargs.get("num_processes", 1), num_valid_samples // 10
        )

        print(f"Estimating synthetic phase for {num_valid_samples} samples.")
        t0 = time.time()

        if not inverse:
            # TODO: This can probably be removed.
            if likelihood_kwargs is None:
                likelihood_kwargs = {}
            self._build_likelihood(**likelihood_kwargs)

        if inverse:
            # We estimate the log_prob for given phases, so first save the evaluation
            # points.
            sample_phase = theta["phase"].to_numpy(copy=True)

        # For each sample, build the posterior over phase given the remaining parameters.

        phases = np.linspace(0, 2 * np.pi, self.synthetic_phase_kwargs["n_grid"])
        if approximation_22_mode:
            # For each sample, the un-normalized posterior depends only on (d | h(phase)):
            # The prior p(phase), and the inner products (h | h), and (d | d) only contribute
            # to the normalization. (We check above that p(phase) is constant.)
            theta["phase"] = 0.0
            d_inner_h_complex = self.likelihood.d_inner_h_complex_multi(
                theta.iloc[within_prior],
                num_processes,
            )

            # Evaluate the log posterior over the phase across the grid.
            phasor = np.exp(2j * phases)
            phase_log_posterior = np.outer(d_inner_h_complex, phasor).real
        else:
            self.likelihood.phase_grid = phases

            phase_log_posterior = apply_func_with_multiprocessing(
                self.likelihood.log_likelihood_phase_grid,
                theta.iloc[within_prior],
                num_processes=num_processes,
            )

        phase_posterior = np.exp(
            phase_log_posterior - np.amax(phase_log_posterior, axis=1, keepdims=True)
        )
        # Include a floor value to maintain mass coverage.
        phase_posterior += phase_posterior.mean(
            axis=-1, keepdims=True
        ) * self.synthetic_phase_kwargs.get("uniform_weight", 0.01)

        if not inverse:
            # Forward direction:
            #   (1) Sample a new phase according to the synthetic posterior.
            #   (2) Add the log_prob to the existing log_prob.

            new_phase, delta_log_prob = interpolated_sample_and_log_prob_multi(
                phases,
                phase_posterior,
                num_processes,
            )

            phase_array = np.full(len(theta), 0.0)
            phase_array[within_prior] = new_phase
            delta_log_prob_array = np.full(len(theta), -np.nan)
            delta_log_prob_array[within_prior] = delta_log_prob

            self.samples["phase"] = phase_array
            self.samples["log_prob"] += delta_log_prob_array

            # Insert the phase prior in the prior, since now the phase is present.
            self.prior["phase"] = self.phase_prior
            self.phase_prior = None

            # reset likelihood for safety
            # TODO: Can this be removed?
            self.likelihood = None

        else:
            # TODO: Possibly remove.
            # Inverse direction:
            #   (1) Evaluate the synthetic log prob for given phase points, and save it.

            log_prob = interpolated_log_prob_multi(
                phases,
                phase_posterior,
                sample_phase[within_prior],
                num_processes,
            )

            # Outside of prior, set log_prob to -np.nan.
            log_prob_array = np.full(len(theta), -np.nan)
            log_prob_array[within_prior] = log_prob
            self.samples["log_prob"] = log_prob_array
            del self.samples["phase"]

        print(f"Done. This took {time.time() - t0:.2f} s.")

    def get_samples_bilby_phase(self, num_processes=1):
        """
        Convert the spin angles phi_jl and theta_jn to account for a difference in
        phase definition compared to Bilby.

        Parameters
        ----------
        num_processes: int
            Number of parallel processes.

        Returns
        -------
        pd.DataFrame
            Samples
        """
        spin_conversion_phase_old = self.base_metadata["dataset_settings"][
            "waveform_generator"
        ].get("spin_conversion_phase")

        # Redefine phase parameter to be consistent with Bilby.
        return change_spin_conversion_phase(
            self.samples,
            self.f_ref,
            spin_conversion_phase_old,
            None,
            num_processes=num_processes,
        )

    def get_pesummary_samples(self, num_processes=1):
        """Samples in a form suitable for PESummary.

        These samples are adjusted to undo certain conventions used internally by
        Dingo:
            * Times are corrected by the reference time t_ref.
            * Samples are unweighted, using a fixed random seed for sampling importance
            resampling.
            * The spin angles phi_jl and theta_jn are transformed to account for a
            difference in phase definition.
            * Some columns are dropped: delta_log_prob_target, log_prob
        """
        if hasattr(self, "_pesummary_samples"):
            return self._pesummary_samples

        # Unweighted samples.
        samples = self.sampling_importance_resampling(random_state=RANDOM_STATE)

        # Remove unwanted columns.
        samples.drop(
            ["delta_log_prob_target", "log_prob"], axis=1, errors="ignore", inplace=True
        )
        for col in samples.columns:
            if col.endswith("_proxy"):
                samples.drop(col, axis=1, inplace=True)

        # Shift times. This requires double precision. There *should* be no non-numeric
        # values in the samples dataframe since resampling will have excluded
        # zero-weight samples (which could have nan likelihood).
        samples = samples.astype(float)
        for col in samples.columns:
            if "time" in col:
                samples.loc[:, col] += self.t_ref

        spin_conversion_phase_old = self.base_metadata["dataset_settings"][
            "waveform_generator"
        ].get("spin_conversion_phase")

        # Redefine phase parameter to be consistent with Bilby. COMMENTED BECAUSE SLOW
        samples = change_spin_conversion_phase(
            samples,
            self.f_ref,
            spin_conversion_phase_old,
            None,
            num_processes=num_processes,
        )

        self._pesummary_samples = samples

        return samples

    @property
    def pesummary_prior(self):
        """The prior in a form suitable for PESummary.

        By convention, Dingo stores all times *relative* to a reference time, typically
        the trigger time for an event. The prior returned here corrects for that offset to
        be consistent with other codes.
        """
        prior = copy.deepcopy(self.prior)
        for p in prior:
            if "time" in p:
                try:
                    prior[p].maximum += self.t_ref
                    prior[p].minimum += self.t_ref
                except AttributeError:
                    continue
        return prior<|MERGE_RESOLUTION|>--- conflicted
+++ resolved
@@ -13,12 +13,7 @@
 from dingo.core.multiprocessing import apply_func_with_multiprocessing
 from dingo.core.result import Result as CoreResult
 from dingo.gw.conversion import change_spin_conversion_phase
-<<<<<<< HEAD
 from dingo.gw.domains import build_domain, MultibandedFrequencyDomain
-=======
-from dingo.gw.domains import MultibandedFrequencyDomain
-from dingo.gw.domains import build_domain
->>>>>>> e9305737
 from dingo.gw.gwutils import get_extrinsic_prior_dict, get_window_factor
 from dingo.gw.likelihood import StationaryGaussianGWLikelihood
 from dingo.gw.prior import build_prior_with_defaults
@@ -70,7 +65,6 @@
     dataset_type = "gw_result"
 
     def __init__(self, **kwargs):
-        self._use_base_domain = False
         super().__init__(**kwargs)
 
     @property
@@ -146,8 +140,6 @@
         Called by __init__() immediately after _build_prior().
         """
         self.domain = build_domain(self.base_metadata["dataset_settings"]["domain"])
-        # if self._use_base_domain:
-        #     self.domain = self.domain.base_domain
 
         data_settings = self.base_metadata["train_settings"]["data"]
         if "domain_update" in data_settings:
@@ -241,7 +233,7 @@
             the Result and later instantiated.
         """
         self.importance_sampling_metadata["prior_update"] = prior_update.copy()
-        prior_update = PriorDict(dictionary=prior_update)
+        prior_update = PriorDict(prior_update)
 
         param_keys = [k for k, v in self.prior.items() if not isinstance(v, Constraint)]
         theta = self.samples[param_keys]
