--- conflicted
+++ resolved
@@ -180,11 +180,6 @@
         parameters = parameters.copy()
         parameters["f_ref"] = self.f_ref
 
-<<<<<<< HEAD
-=======
-        parameters_generator = self._convert_parameters(parameters, self.lal_params)
-
->>>>>>> 0a7a2e38
         # Generate GW polarizations
         if isinstance(self.domain, FrequencyDomain):
             wf_generator = self.generate_FD_waveform
@@ -202,7 +197,7 @@
             raise ValueError(f"Unsupported domain type {type(self.domain)}.")
 
         try:
-            wf_dict = wf_generator(parameters_generator)
+            wf_dict = wf_generator(parameters_lal)
         except Exception as e:
             if not catch_waveform_errors:
                 raise
@@ -211,7 +206,7 @@
                 if EDOM:
                     warnings.warn(
                         f"Evaluating the waveform failed with error: {e}\n"
-                        f"The parameters were {parameters_generator}\n"
+                        f"The parameters were {parameters_lal}\n"
                     )
                     pol_nan = np.ones(len(self.domain)) * np.nan
                     wf_dict = {"h_plus": pol_nan, "h_cross": pol_nan}
@@ -901,7 +896,6 @@
         """
         # TD approximants that are implemented in L0 frame. Currently tested for:
         #   52: SEOBNRv4PHM
-<<<<<<< HEAD
         #   109: SEOBNRv4EHM_opt
         #   93: NRSur7dq4
         if self.approximant in [52, 109, 93, 94]:
@@ -948,15 +942,6 @@
                 # SimIMRSpinAlignedEOBModes gives only positive m modes, but we need positive and negative m modes
                 wfg_utils.get_aligned_spin_negative_modes_in_place(hlm_td)
                 return hlm_td, iota
-=======
-        if self.approximant in [52]:
-            parameters_lal_td_modes, iota = self._convert_parameters(
-                {**parameters, "f_ref": self.f_ref},
-                lal_target_function="SimInspiralChooseTDModes",
-            )
-            hlm_td = LS.SimInspiralChooseTDModes(*parameters_lal_td_modes)
-            return wfg_utils.linked_list_modes_to_dict_modes(hlm_td), iota
->>>>>>> 0a7a2e38
         else:
             raise NotImplementedError(
                 f"Approximant {LS.GetApproximantFromString(self.approximant)} not "
@@ -1001,8 +986,6 @@
         pol_dict = {"h_plus": h_plus, "h_cross": h_cross}
         return pol_dict
 
-<<<<<<< HEAD
-=======
 
 class NewInterfaceWaveformGenerator(WaveformGenerator):
     """Generate polarizations using GWSignal routines in the specified domain for a
@@ -1419,7 +1402,6 @@
         return pol_dict
 
 
->>>>>>> 0a7a2e38
 def SEOBNRv4PHM_maximum_starting_frequency(
     total_mass: float, fudge: float = 0.99
 ) -> float:
@@ -1449,12 +1431,8 @@
     return f_max_Hz
 
 def generate_waveforms_task_func(
-<<<<<<< HEAD
     args: Tuple, 
     waveform_generator: WaveformGenerator = None
-=======
-    args: Tuple, waveform_generator: WaveformGenerator
->>>>>>> 0a7a2e38
 ) -> Dict[str, np.ndarray]:
     """
     Picklable wrapper function for parallel waveform generation.
