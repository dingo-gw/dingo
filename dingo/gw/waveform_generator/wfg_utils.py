from glob import escape
import numpy as np
import lal
import lalsimulation as LS


def linked_list_modes_to_dict_modes(hlm_ll):
    """Convert linked list of modes into dictionary with keys (l,m)."""
    hlm_dict = {}

    mode = hlm_ll.this
    while mode is not None:
        l, m = mode.l, mode.m
        hlm_dict[(l, m)] = mode.mode
        mode = mode.next

    return hlm_dict


def get_tapering_window_for_complex_time_series(h, tapering_flag: int = 1):
    """
    Get window for tapering of a complex time series from the lal backend. This is done
    by  tapering the time series with lal, and dividing tapered output by untapered
    input. lal does not support tapering of complex time series objects, so as a
    workaround we taper only the real part of the array and extract the window based on
    this.

    Parameters
    ----------
    h:
        complex lal time series object
    tapering_flag: int = 1
        Flag for tapering. See e.g. lines 2773-2777 in
            https://lscsoft.docs.ligo.org/lalsuite/lalsimulation/
            _l_a_l_sim_inspiral_waveform_taper_8c_source.html#l00222
        tapering_flag = 1 corresponds to LAL_SIM_INSPIRAL_TAPER_START

    Returns
    -------
    window: np.ndarray
        Array of length h.data.length, with the window used for tapering.
    """
    h_tapered = lal.CreateREAL8TimeSeries(
        "h_tapered", h.epoch, 0, h.deltaT, None, h.data.length
    )
    h_tapered.data.data = h.data.data.copy().real
    LS.SimInspiralREAL8WaveTaper(h_tapered.data, tapering_flag)
    eps = 1e-20 * np.max(np.abs(h.data.data))
    window = (np.abs(h_tapered.data.data) + eps) / (np.abs(h.data.data.real) + eps)
    # FIXME: using eps for numerical stability is not really robust here
    return window


def taper_td_modes_in_place(hlm_td, tapering_flag: int = 1):
    """
    Taper the time domain modes in place.

    Parameters
    ----------
    hlm_td: dict
        Dictionary with (l,m) keys and the complex lal time series objects for the
        corresponding modes.
    tapering_flag: int = 1
        Flag for tapering. See e.g. lines 2773-2777 in
            https://lscsoft.docs.ligo.org/lalsuite/lalsimulation/
            _l_a_l_sim_inspiral_waveform_taper_8c_source.html#l00222
        tapering_flag = 1 corresponds to LAL_SIM_INSPIRAL_TAPER_START
    """
    for _, h in hlm_td.items():
        window = get_tapering_window_for_complex_time_series(h, tapering_flag)
        h.data.data *= window


def td_modes_to_fd_modes(hlm_td, domain):
    """
    Transform dict of td modes to dict of fd modes via FFT. The td modes are expected
    to be tapered.

    Parameters
    ----------
    hlm_td: dict
        Dictionary with (l,m) keys and the complex lal time series objects for the
        corresponding tapered modes.
    domain: dingo.gw.domains.FrequencyDomain
        Target domain after FFT.

    Returns
    -------
    hlm_fd: dict
        Dictionary with (l,m) keys and numpy arrays with the corresponding modes as
        values.
    """
    hlm_fd = {}

    delta_f = domain.delta_f
    delta_t = 0.5 / domain.f_max
    f_nyquist = domain.f_max  # use f_max as f_nyquist
    n = round(f_nyquist / delta_f)
    if (n & (n - 1)) != 0:
        raise NotImplementedError("f_nyquist not a power of two of delta_f.")
    chirplen = int(2 * f_nyquist / delta_f)
    # sample frequencies, -f_max,...,-f_min,...0,...,f_min,...,f_max
    freqs = np.concatenate((-domain()[::-1], domain()[1:]), axis=0)
    # For even chirplength, we get chirplen + 1 output frequencies. However, the f_max
    # and -f_max bins are redundant, so we have chirplen unique bins.
    assert len(freqs) == chirplen + 1

    lal_fft_plan = lal.CreateForwardCOMPLEX16FFTPlan(chirplen, 0)
    for lm, h_td in hlm_td.items():
        assert np.abs(h_td.deltaT - delta_t) < 1e-12

        # resize data to chirplen by zero-padding or truncating
        # if chirplen < h_td.data.length:
        #     print(
        #         f"Specified frequency interval of {delta_f} Hz is too large "
        #         f"for a chirp of duration {h_td.data.length * delta_t} s with "
        #         f"Nyquist frequency {f_nyquist} Hz. The inspiral will be "
        #         f"truncated."
        #     )
        lal.ResizeCOMPLEX16TimeSeries(h_td, h_td.data.length - chirplen, chirplen)

        # Initialize a lal frequency series. We choose length chirplen + 1, while h_td is
        # only of length chirplen. This means, that the last bin h_fd.data.data[-1]
        # will not be modified by the lal FFT, and we have to copy over h_fd.data.data[0]
        # to h_fd.data.data[-1]. This corresponds to setting h(-f_max) = h(f_max).
        h_fd = lal.CreateCOMPLEX16FrequencySeries(
            "h_fd", h_td.epoch, 0, delta_f, None, chirplen + 1
        )
        # apply FFT
        lal.COMPLEX16TimeFreqFFT(h_fd, h_td, lal_fft_plan)
        assert np.abs(h_fd.deltaF - delta_f) < 1e-10
        assert np.abs(h_fd.f0 + domain.f_max) < 1e-6

        # time shift
        dt = (
            1.0 / h_fd.deltaF + h_fd.epoch.gpsSeconds + h_fd.epoch.gpsNanoSeconds * 1e-9
        )
        hlm_fd[lm] = h_fd.data.data * np.exp(-1j * 2 * np.pi * dt * freqs)
        # Set h(-f_max) = h(f_max), see above
        hlm_fd[lm][-1] = hlm_fd[lm][0]

    return hlm_fd


def get_polarizations_from_fd_modes_m(hlm_fd, iota, phase):
    pol_m = {}
    polarizations = ["h_plus", "h_cross"]

    for (l, m), h in hlm_fd.items():
        if m not in pol_m:
            pol_m[m] = {k: 0.0 for k in polarizations}
            pol_m[-m] = {k: 0.0 for k in polarizations}

        # In the L0 frame, we compute the polarizations from the modes using the
        # spherical harmonics below.
        ylm = lal.SpinWeightedSphericalHarmonic(iota, np.pi / 2 - phase, -2, l, m)
        ylmstar = ylm.conjugate()

        # Modes (l,m) are defined on domain -f_max,...,-f_min,...0,...,f_min,...,f_max.
        # This splits up the frequency series into positive and negative frequency parts.
        if len(h) % 2 != 1:
            raise ValueError(
                "Even number of bins encountered, should be odd: -f_max,...,0,...,f_max."
            )
        offset = len(h) // 2
        h1 = h[offset:]
        h2 = h[offset::-1].conj()

        # Organize the modes such that pol_m[m] transforms as e^{- 1j * m * phase}.
        # This differs from the usual way, e.g.,
        #   https://lscsoft.docs.ligo.org/lalsuite/lalsimulation/
        #   _l_a_l_sim_inspiral_8c_source.html#l04801
        pol_m[m]["h_plus"] += 0.5 * h1 * ylm
        pol_m[-m]["h_plus"] += 0.5 * h2 * ylmstar
        pol_m[m]["h_cross"] += 0.5 * 1j * h1 * ylm
        pol_m[-m]["h_cross"] += -0.5 * 1j * h2 * ylmstar

    return pol_m

<<<<<<< HEAD
def get_polarizations_from_td_modes_m(hlm_td, iota, phase):
    # see https://lscsoft.docs.ligo.org/lalsuite/lalsimulation/group___l_a_l_sim_sph_harm_mode__h.html#ga834e376b58f9e71936ba14de58750a2b
    # Note this is not in the observer's frame but rather in the L0 frame

    pol_m = {}
    polarizations = ["h_plus", "h_cross"]

    for (l, m), hlm in hlm_td.items():
        if (l, m) not in pol_m:
            pol_m[(l, m)] = {k: 0.0 for k in polarizations}

            ylm = np.array(lal.SpinWeightedSphericalHarmonic(iota, np.pi / 2 - phase, -2, l, m))

            hpc = hlm.data.data*ylm
            h_plus = lal.CreateREAL8TimeSeries("h_plus", hlm.epoch, hlm.f0, hlm.deltaT, hlm.sampleUnits, hlm.data.length)
            h_plus.data.data = np.real(hpc)
            h_cross = lal.CreateREAL8TimeSeries("h_cross", hlm.epoch, hlm.f0, hlm.deltaT, hlm.sampleUnits, hlm.data.length)
            h_cross.data.data = -np.imag(hpc)

            pol_m[(l, m)]["h_plus"] = h_plus
            pol_m[(l, m)]["h_cross"] = h_cross
 
    return pol_m

def get_polarizations_from_td_modes_m_correct(hlm_td, iota, phase):
    # see https://lscsoft.docs.ligo.org/lalsuite/lalsimulation/group___l_a_l_sim_sph_harm_mode__h.html#ga834e376b58f9e71936ba14de58750a2b
    # Note this is not in the observer's frame but rather in the L0 frame

    pol_m = {}
    polarizations = ["h_plus", "h_cross"]

    for (l, m), hlm in hlm_td.items():
        if isinstance(hlm, np.ndarray):
            pass 
        else:
            hlm = hlm.data.data

        if (l, m) not in pol_m:
            pol_m[(l, m)] = {k: 0.0 for k in polarizations}
            pol_m[(l, -m)] = {k: 0.0 for k in polarizations}

            ylm = np.array(lal.SpinWeightedSphericalHarmonic(iota, np.pi / 2 - phase, -2, l, m))
            ylmstar = np.array(lal.SpinWeightedSphericalHarmonic(iota, np.pi / 2 - phase, -2, l, -m))

            hpc = hlm*ylm
            pol_m[(l, m)]["h_plus"] += np.real(hpc)
            pol_m[(l, m)]["h_cross"] += -np.imag(hpc)
            
            if (l % 2):
                mult = -1
            else:
                mult = 1
            pol_m[(l, -m)]["h_plus"] += np.real(hpc)
            pol_m[(l, -m)]["h_cross"] += -np.imag(hpc)
 
    return pol_m

def get_aligned_spin_negative_modes_in_place(hlm_td):
    """
    Given a dict with (l, +m) as keys will return the dict with the (l, -m). This only works for aligned spins where
    h_lm = (-1)^l h*_{l -m}
    """
    for (l, m), hlm in hlm_td.copy().items():
        if (l % 2):
            f = -1
        else:
            f = 1
        
        name = hlm.name[:4] + "-" + hlm.name[4:]
        h_conj = lal.CreateCOMPLEX16TimeSeries(name, hlm.epoch, hlm.f0, hlm.deltaT, hlm.sampleUnits, hlm.data.length)
        h_conj.data.data = f*hlm.data.data.conj()
        hlm_td[(l, -m)] = h_conj

def correct_for_eob_lal_frame_rotation(h_plus, h_cross):
    """ Need to correct EOB to LAL wave frame due to different conventions
    https://git.ligo.org/waveforms/reviews/SEOBNRv4HM/-/blob/master/tests/conventions/conventions.pdf 
    """
    cp = np.cos(2*-np.pi / 2)
    sp = np.sin(2*-np.pi / 2)
    h_plus = cp*h_plus+ sp*h_cross
    h_cross = cp*h_cross - sp*h_plus
    return (h_plus, h_cross)

def taper_aligned_spin(h, m1, m2, extra_time_fraction, t_chirp, t_extra, f_min):
    # condition the time domain waveform by tapering in the extra time
    # at the beginning and high-pass filtering above original f_min
    
    if isinstance(h, dict) and "h_plus" in h.keys() and "h_cross" in h.keys():
        h_real, h_imag = h["h_plus"], h["h_cross"]
    else:
        # Technically not really h_plus and h_cross, they don't have the spherical harmonics
        h_real = lal.CreateREAL8TimeSeries("h_real", h.epoch, h.f0, h.deltaT, h.sampleUnits, h.data.length)
        h_real.data.data = np.real(h.data.data)
        h_imag = lal.CreateREAL8TimeSeries("h_imag", h.epoch, h.f0, h.deltaT, h.sampleUnits, h.data.length)
        h_imag.data.data = -np.imag(h.data.data)

    LS.SimInspiralTDConditionStage1(h_real, h_imag, extra_time_fraction * t_chirp + t_extra, f_min)

    # final tapering at the beginning and at the end to remove filter transients

    #  waveform should terminate at a frequency >= Schwarzschild ISCO
    #     * so taper one cycle at this frequency at the end; should not make
    #     * any difference to IMR waveforms
    fisco = 1.0 / ((6.0 ** 1.5) * np.pi * (m1 + m2) * (lal.MTSUN_SI / lal.MSUN_SI))
    LS.SimInspiralTDConditionStage2(h_real, h_imag, f_min, fisco)

    return h_real, h_imag

def get_stepped_back_f_start(f_min, m1, m2, S1z, S2z):
    extra_time_fraction = 0.1 # fraction of waveform duration to add as extra time for tapering
    extra_cycles = 3.0 # more extra time measured in cycles at the starting frequency

    # if the requested low frequency is below the lowest Kerr ISCO
    # frequency then change it to that frequency
    fisco = 1.0 / ((9.0 ** 1.5) * np.pi * (m1 + m2) * (lal.MTSUN_SI / lal.MSUN_SI))
    if f_min > fisco:
        f_min = fisco
    
    # upper bound on the chirp time starting at f_min
    t_chirp = LS.SimInspiralChirpTimeBound(f_min, m1, m2, S1z, S2z)

    # upper bound on the final black hole spin
    s = LS.SimInspiralFinalBlackHoleSpinBound(S1z, S2z)

    # upper bound on the final plunge, merger, and ringdown time 
    t_merge = LS.SimInspiralMergeTimeBound(m1, m2) + LS.SimInspiralRingdownTimeBound(m1 + m2, s)

    # extra time to include for all waveforms to take care of situations
    # where the frequency is close to merger (and is sweeping rapidly):
    # this is a few cycles at the low frequency
    t_extra = extra_cycles / f_min

    # time domain approximant: condition by generating a waveform
    # with a lower starting frequency and apply tapers in the
    # region between that lower frequency and the requested
    # frequency f_min; here compute a new lower frequency
    f_start = LS.SimInspiralChirpStartFrequencyBound((1.0 + extra_time_fraction) * t_chirp + t_merge + t_extra, m1, m2)
    
    return f_start, extra_time_fraction, t_chirp, t_extra

def taper_stepped_back_waveform_modes(hlm_td, m1, m2, extra_time_fraction, t_chirp, t_extra, f_min):
    for (l, m), hlm in hlm_td.copy().items():
        h_real, h_imag = taper_aligned_spin(hlm, m1, m2, extra_time_fraction, t_chirp, t_extra, f_min)
        strain = lal.CreateCOMPLEX16TimeSeries(f"h_{l,m}", hlm.epoch, hlm.f0, hlm.deltaT, hlm.sampleUnits, h_real.data.length)
        strain.data.data = h_real.data.data - 1j*h_imag.data.data
        hlm_td[(l, m)] = strain

    # Padding the end of modes with 0
    longest_arr_length = int(np.max([hlm.data.data.shape[0] for hlm in hlm_td.values()]))
    for (l, m), hlm in hlm_td.items():
        arr = np.pad(hlm.data.data, (0, longest_arr_length - hlm.data.data.shape[0]), 'constant', constant_values=(None, 0))
        hlm_td[(l, m)] = lal.CreateCOMPLEX16TimeSeries(f"h_{l,m}", hlm.epoch, hlm.f0, hlm.deltaT, hlm.sampleUnits, longest_arr_length)
        hlm_td[(l, m)].data.data = arr
    
=======

def get_starting_frequency_for_SEOBRNRv5_conditioning(parameters):
    """
    Compute starting frequency needed for having 3 extra cycles for tapering the TD modes.
    It returns the needed quantities to apply the standard LALSimulation conditioning routines to the TD modes.

    Parameters
    ----------
    parameters: dict
        Dictionary of parameters suited for GWSignal (obtained with NewInterfaceWaveformGenerator._convert_parameters)

    Returns
    ----------
    f_min: float
      Waveform starting frequency
    f_start: float
      New waveform starting frequency
    extra_time: float
      Extra time to take care of situations where the frequency is close to merger
    original_f_min: float
      Initial waveform starting frequency
    f_isco: float
      ISCO frequency
    """

    extra_time_fraction = (
        0.1  # fraction of waveform duration to add as extra time for tapering
    )
    extra_cycles = 3.0  # more extra time measured in cycles at the starting frequency

    f_min = parameters["f22_start"].value
    m1 = parameters["mass1"].value
    m2 = parameters["mass2"].value
    S1z = parameters["spin1z"].value
    S2z = parameters["spin2z"].value
    original_f_min = f_min

    f_isco = 1.0 / (pow(9.0, 1.5) * np.pi * (m1 + m2) * lal.MTSUN_SI)
    if f_min > f_isco:
        f_min = f_isco

    # upper bound on the chirp time starting at f_min
    tchirp = LS.SimInspiralChirpTimeBound(
        f_min, m1 * lal.MSUN_SI, m2 * lal.MSUN_SI, S1z, S2z
    )
    # upper bound on the final black hole spin */
    spinkerr = LS.SimInspiralFinalBlackHoleSpinBound(S1z, S2z)
    # upper bound on the final plunge, merger, and ringdown time */
    tmerge = LS.SimInspiralMergeTimeBound(
        m1 * lal.MSUN_SI, m2 * lal.MSUN_SI
    ) + LS.SimInspiralRingdownTimeBound((m1 + m2) * lal.MSUN_SI, spinkerr)

    # extra time to include for all waveforms to take care of situations where the frequency is close to merger (and is sweeping rapidly): this is a few cycles at the low frequency
    textra = extra_cycles / f_min
    # compute a new lower frequency
    f_start = LS.SimInspiralChirpStartFrequencyBound(
        (1.0 + extra_time_fraction) * tchirp + tmerge + textra,
        m1 * lal.MSUN_SI,
        m2 * lal.MSUN_SI,
    )

    f_isco = 1.0 / (pow(6.0, 1.5) * np.pi * (m1 + m2) * lal.MTSUN_SI)

    return f_min, f_start, extra_time_fraction * tchirp + textra, original_f_min, f_isco


def taper_td_modes_for_SEOBRNRv5_extra_time(
    h, extra_time, f_min, original_f_min, f_isco
):
    """
    Apply standard tapering procedure mimicking LALSimulation routine (https://lscsoft.docs.ligo.org/lalsuite/lalsimulation/_l_a_l_sim_inspiral_generator_conditioning_8c.html#ac78b5fcdabf8922a3ac479da20185c85)

    Parameters
    ----------
    h:
        complex gwpy TimeSeries object
    extra_time: float
        Extra time to take care of situations where the frequency is close to merger
    f_min: float
        Starting frequency employed in waveform generation
    original_f_min: float
        Initial starting frequency requested by the user
    f_isco:
        ISCO frequency

    Returns
    ----------
    h_return
        complex lal timeseries object
    """

    # Split in real and imaginary parts, since LAL conditioning routines are for real timeseries
    h_tapered_re = lal.CreateREAL8TimeSeries(
        "h_tapered", h.epoch.value, 0, h.dt.value, None, len(h)
    )
    h_tapered_re.data.data = h.value.copy().real

    h_tapered_im = lal.CreateREAL8TimeSeries(
        "h_tapered_im", h.epoch.value, 0, h.dt.value, None, len(h)
    )
    h_tapered_im.data.data = h.value.copy().imag

    # condition the time domain waveform by tapering in the extra time at the beginning and high-pass filtering above original f_min
    LS.SimInspiralTDConditionStage1(
        h_tapered_re, h_tapered_im, extra_time, original_f_min
    )
    # final tapering at the beginning and at the end to remove filter transients
    # waveform should terminate at a frequency >= Schwarzschild ISCO
    # so taper one cycle at this frequency at the end; should not make
    # any difference to IMR waveforms */
    LS.SimInspiralTDConditionStage2(h_tapered_re, h_tapered_im, f_min, f_isco)

    # Construct complex timeseries
    h_return = lal.CreateCOMPLEX16TimeSeries(
        "h_return",
        h_tapered_re.epoch,
        0,
        h_tapered_re.deltaT,
        None,
        h_tapered_re.data.length,
    )

    h_return.data.data = h_tapered_re.data.data + 1j * h_tapered_im.data.data

    # return timeseries
    return h_return
>>>>>>> bf2c41f7
<|MERGE_RESOLUTION|>--- conflicted
+++ resolved
@@ -177,7 +177,6 @@
 
     return pol_m
 
-<<<<<<< HEAD
 def get_polarizations_from_td_modes_m(hlm_td, iota, phase):
     # see https://lscsoft.docs.ligo.org/lalsuite/lalsimulation/group___l_a_l_sim_sph_harm_mode__h.html#ga834e376b58f9e71936ba14de58750a2b
     # Note this is not in the observer's frame but rather in the L0 frame
@@ -332,7 +331,6 @@
         hlm_td[(l, m)] = lal.CreateCOMPLEX16TimeSeries(f"h_{l,m}", hlm.epoch, hlm.f0, hlm.deltaT, hlm.sampleUnits, longest_arr_length)
         hlm_td[(l, m)].data.data = arr
     
-=======
 
 def get_starting_frequency_for_SEOBRNRv5_conditioning(parameters):
     """
@@ -458,5 +456,4 @@
     h_return.data.data = h_tapered_re.data.data + 1j * h_tapered_im.data.data
 
     # return timeseries
-    return h_return
->>>>>>> bf2c41f7
+    return h_return