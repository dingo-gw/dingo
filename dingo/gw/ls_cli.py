import argparse
import json
from pathlib import Path
from pprint import pprint

import h5py
import torch
import yaml

from dingo.core.dataset import DingoDataset
from dingo.core.result import Result
from dingo.core.utils.backward_compatibility import torch_load_with_fallback
from dingo.gw.dataset import WaveformDataset
from dingo.gw.noise.asd_dataset import ASDDataset
from dingo.gw.SVD import SVDBasis


def ls():
    parser = argparse.ArgumentParser()
    parser.add_argument("file_name", type=str)
    args = parser.parse_args()

    path = Path(args.file_name)
    if path.suffix == ".pt":
        print("Extracting information about torch model.\n")
        d, _ = torch_load_with_fallback(path, preferred_map_location="meta")
        print(f"Version: {d.get('version')}\n")
        print(f"Model epoch: {d['epoch']}\n")
        print("Model metadata:")
        print(
            yaml.dump(
                d["metadata"],
                default_flow_style=False,
                sort_keys=False,
            )
        )

    elif path.suffix == ".hdf5":

        dataset_type = determine_dataset_type(args.file_name)

        if dataset_type == "gw_result" or dataset_type == "core_result":
            result = Result(file_name=args.file_name)
            print(f"Version: {result.version}")
            print("\nDingo Result\n" + "============\n")

            print(
                "Metadata\n"
                + "--------\n"
                + yaml.dump(
                    result.settings,
                    default_flow_style=False,
                    sort_keys=False,
                )
            )
            if result.event_metadata:
                print(
                    "Event information:\n"
                    + "------------------\n"
                    + yaml.dump(
                        result.event_metadata,
                        default_flow_style=False,
                        sort_keys=False,
                    ),
                )
            if result.importance_sampling_metadata is not None:
                print(
                    "Importance sampling:\n"
                    + "--------------------\n"
                    + yaml.dump(
                        result.importance_sampling_metadata,
                        default_flow_style=False,
                        sort_keys=False,
                    ),
                )
            if result.log_evidence:
                print("Summary:\n" + "--------")
                result.print_summary()

        elif dataset_type == "svd_basis":
            svd = SVDBasis(file_name=args.file_name)
            print(f"Dingo version: {svd.version}")
            print("\nSVD Basis\n" + "=========\n")

            print(f"Basis size: {svd.n}.")
            print("\nValidation summary:\n" + "-------------------")
            svd.print_validation_summary()

        elif dataset_type == "waveform_dataset":
<<<<<<< HEAD
            waveform_dataset = WaveformDataset(file_name=args.file_name, leave_waveforms_on_disk=True)
=======
            waveform_dataset = WaveformDataset(
                file_name=args.file_name, leave_waveforms_on_disk=True
            )
>>>>>>> c4faf146
            print(f"Dingo version: {waveform_dataset.version}")
            print("\nWaveform dataset\n" + "================\n")

            print(f"Dataset size: {len(waveform_dataset)}")

            print(
                "\nSettings\n"
                + "--------\n"
                + yaml.dump(
                    waveform_dataset.settings,
                    default_flow_style=False,
                    sort_keys=False,
                )
            )

            if waveform_dataset.svd:
                svd = SVDBasis(dictionary=waveform_dataset.svd)
                print("\nSVD validation summary:\n" + "---------------------------")
                svd.print_validation_summary()

        elif dataset_type == "asd_dataset":
            asd_dataset = ASDDataset(file_name=args.file_name)
            print(f"Dingo version: {asd_dataset.version}")
            print("\nASD dataset\n" + "================\n")

            print(f"Dataset size: {asd_dataset.length_info}\n")
            print(f"GPS times (min/max): {asd_dataset.gps_info}")

            print(
                "\nSettings\n"
                + "--------\n"
                + yaml.dump(
                    asd_dataset.settings,
                    default_flow_style=False,
                    sort_keys=False,
                )
            )

        elif dataset_type == "trained_model":
            with h5py.File(args.file_name, "r") as f:
                print("Extracting information about torch model.\n")
                print(f"Version: {f.attrs['version']}")
                print(f"Model epoch: {f.attrs['epoch']}")
                print("Model metadata:")

                for d in ["model_kwargs", "metadata"]:
                    json_data = json.loads(f["serialized_dicts"][d][()])
                    print(f"\n{d}:\n" + "-" * (len(d) + 1))
                    pprint(json_data)

        else:
            # Legacy (before dataset_type identifier).
            try:
                svd = SVDBasis(file_name=args.file_name)
                print(f"SVD dataset of size n={svd.n}.")
                print("Validation summary:")
                svd.print_validation_summary()

            except KeyError:

                dataset = DingoDataset(
                    file_name=args.file_name,
                    data_keys=[
                        "svd",
                    ],
                )
                if dataset.settings is not None:
                    print(
                        yaml.dump(
                            dataset.settings,
                            default_flow_style=False,
                            sort_keys=False,
                        )
                    )
                if dataset.svd is not None:
                    svd = SVDBasis(dictionary=dataset.svd)
                    print("SVD validation summary:")
                    svd.print_validation_summary()

    elif path.suffix == ".yaml":
        with open(path, "r") as f:
            settings = yaml.safe_load(f)
        print(
            yaml.dump(
                settings,
                default_flow_style=False,
                sort_keys=False,
            )
        )

    else:
        print("File type unrecognized.")


def determine_dataset_type(file_name):
    with h5py.File(file_name, "r") as f:
        if "dataset_type" in f.attrs:
            return f.attrs["dataset_type"]
        else:
            return None<|MERGE_RESOLUTION|>--- conflicted
+++ resolved
@@ -87,13 +87,9 @@
             svd.print_validation_summary()
 
         elif dataset_type == "waveform_dataset":
-<<<<<<< HEAD
-            waveform_dataset = WaveformDataset(file_name=args.file_name, leave_waveforms_on_disk=True)
-=======
             waveform_dataset = WaveformDataset(
                 file_name=args.file_name, leave_waveforms_on_disk=True
             )
->>>>>>> c4faf146
             print(f"Dingo version: {waveform_dataset.version}")
             print("\nWaveform dataset\n" + "================\n")
 
