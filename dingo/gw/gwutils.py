from typing import Optional
import numpy as np
from copy import deepcopy
from scipy.signal.windows import tukey
from scipy.interpolate import interp1d
<<<<<<< HEAD
from typing import Optional
=======

>>>>>>> c4faf146
from bilby.gw.detector import PowerSpectralDensity

from dingo.gw.prior import default_extrinsic_dict
from dingo.gw.prior import BBHExtrinsicPriorDict


def get_window(window_kwargs):
    """Compute window from window_kwargs."""
    type = window_kwargs["type"]
    if type == "tukey":
        roll_off, T, f_s = (
            window_kwargs["roll_off"],
            window_kwargs["T"],
            window_kwargs["f_s"],
        )
        alpha = 2 * roll_off / T
        w = tukey(int(T * f_s), alpha)
        return w
    else:
        raise NotImplementedError(f"Unknown window type {type}.")


def get_extrinsic_prior_dict(extrinsic_prior):
    """Build dict for extrinsic prior by starting with
    default_extrinsic_dict, and overwriting every element for which
    extrinsic_prior is not default.
    TODO: Move to dingo.gw.prior.py?"""
    extrinsic_prior_dict = default_extrinsic_dict.copy()
    for k, v in extrinsic_prior.items():
        if v.lower() != "default":
            extrinsic_prior_dict[k] = v
    return extrinsic_prior_dict


def get_mismatch(a, b, domain, asd_file=None):
    """
    Mistmatch is 1 - overlap, where overlap is defined by
    inner(a, b) / sqrt(inner(a, a) * inner(b, b)).
    See e.g. Eq. (44) in https://arxiv.org/pdf/1106.1021.pdf.

    Parameters
    ----------
    a
    b
    domain
    asd_file

    Returns
    -------

    """
    if asd_file is not None:
        # whiten a and b, such that we can use flat-spectrum inner products below
        psd = PowerSpectralDensity(asd_file=asd_file)
        asd_interp = interp1d(
            psd.frequency_array, psd.asd_array, bounds_error=False, fill_value=np.inf
        )
        asd_array = asd_interp(domain.sample_frequencies)
        a = a / asd_array
        b = b / asd_array
    min_idx = domain.min_idx
    inner_ab = np.sum((a.conj() * b)[..., min_idx:], axis=-1).real
    inner_aa = np.sum((a.conj() * a)[..., min_idx:], axis=-1).real
    inner_bb = np.sum((b.conj() * b)[..., min_idx:], axis=-1).real
    overlap = inner_ab / np.sqrt(inner_aa * inner_bb)
    return 1 - overlap


def get_standardization_dict(
    extrinsic_prior_dict, wfd, selected_parameters, transform=None
):
    """
    Calculates the mean and standard deviation of parameters. This is needed for
    standardizing neural-network input and output.

    Parameters
    ----------
    extrinsic_prior_dict : dict
    wfd : WaveformDataset
    selected_parameters : list[str]
        List of parameters for which to estimate standardization factors.
    transform : Transform
        Operator that will generate samples for parameters contained in
        selected_parameters that are not contained in the intrinsic or extrinsic prior.
        (E.g., H1_time, L1_time_proxy)

    Returns
    -------

    """
    # The intrinsic standardization is estimated based on the entire dataset.
    mean_intrinsic, std_intrinsic = wfd.parameter_mean_std()

    # Some of the extrinsic prior parameters have analytic means and standard
    # deviations. If possible, this will either get these, or else it will estimate
    # them numerically.
    ext_prior = BBHExtrinsicPriorDict(extrinsic_prior_dict)
    mean_extrinsic, std_extrinsic = ext_prior.mean_std(ext_prior.keys())

    # Check that overlap between intrinsic and extrinsic parameters is only
    # due to fiducial values (-> std 0)
    for k in std_intrinsic.keys() & std_extrinsic.keys():
        if std_intrinsic[k] != 0:
            raise ValueError(
                f"Expected intrinsic prior for {k} to be a fixed value in the waveform dataset, "
                f"since {k} is specified as an extrinsic prior in the train settings and will be sampled"
                f"during training. However, the standard deviation of {k} is non-zero: {std_intrinsic[k]}"
                f"Please re-generate the waveform dataset with a fixed value for {k}."
            )

    # Merge dicts, overwriting fiducial values for parameters (e.g.,
    # luminosity_distance) in intrinsic parameters by the extrinsic ones
    mean = {**mean_intrinsic, **mean_extrinsic}
    std = {**std_intrinsic, **std_extrinsic}

    # For all remaining parameters that require standardization, we use the transform
    # to sample these and estimate the mean and standard deviation numerically.
    additional_parameters = [p for p in selected_parameters if p not in mean]
    if additional_parameters:
        num_samples = min(100_000, len(wfd.parameters))
        samples = {p: np.empty(num_samples) for p in additional_parameters}
        for n in range(num_samples):
            sample = {"parameters": wfd.parameters.iloc[n].to_dict()}
            sample = transform(sample)
            for p in additional_parameters:
                # This assumes all of the additional parameters are contained within
                # extrinsic_parameters. We have set it up so this is the case for the
                # GNPE proxies and the detector coalescence times.
                samples[p][n] = sample["extrinsic_parameters"][p]
        mean_additional = {p: np.mean(samples[p]).item() for p in additional_parameters}
        std_additional = {p: np.std(samples[p]).item() for p in additional_parameters}

        mean.update(mean_additional)
        std.update(std_additional)

    standardization_dict = {
        "mean": {k: mean[k] for k in selected_parameters},
        "std": {k: std[k] for k in selected_parameters},
    }
    return standardization_dict


def add_defaults_for_missing_ifos(
    object_to_update: Optional[float | dict],
    update_value: float,
    ifos: list[str],
):
    object_to_update = deepcopy(object_to_update)
    # Include defaults in case of missing values per detector
    if isinstance(object_to_update, dict) and ifos is not None:
        for det in ifos:
            if det not in object_to_update.keys():
                object_to_update[det] = update_value
    return object_to_update<|MERGE_RESOLUTION|>--- conflicted
+++ resolved
@@ -3,11 +3,7 @@
 from copy import deepcopy
 from scipy.signal.windows import tukey
 from scipy.interpolate import interp1d
-<<<<<<< HEAD
-from typing import Optional
-=======
 
->>>>>>> c4faf146
 from bilby.gw.detector import PowerSpectralDensity
 
 from dingo.gw.prior import default_extrinsic_dict
