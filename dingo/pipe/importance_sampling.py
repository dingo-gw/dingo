--- conflicted
+++ resolved
@@ -1,6 +1,6 @@
 #!/usr/bin/env python
-"""Script to importance sample based on Dingo samples. Based on bilby_pipe data
-analysis script."""
+""" Script to importance sample based on Dingo samples. Based on bilby_pipe data
+analysis script. """
 import os
 import sys
 
@@ -163,7 +163,6 @@
             self._importance_sampling_settings = dict()
 
     def run_sampler(self):
-<<<<<<< HEAD
         likelihood_kwargs = dict(
             time_marginalization_kwargs=self.importance_sampling_settings.get(
                 "time_marginalization"
@@ -176,7 +175,6 @@
             "use_base_domain", False
         )
 
-=======
         if self.prior_dict:
             logger.info("Updating prior from network prior. Changes:")
             logger.info(
@@ -187,7 +185,7 @@
                 )
             )
             self.result.update_prior(self.prior_dict)
->>>>>>> 1dd0e9d0
+
         if "synthetic_phase" in self.importance_sampling_settings:
             logger.info("Sampling synthetic phase.")
             synthetic_phase_kwargs = {
