#
#  Adapted from bilby_pipe.
#

import copy

from bilby_pipe.job_creation.dag import Dag
from bilby_pipe.utils import BilbyPipeError, logger

from dingo.pipe.utils import _strip_unwanted_submission_keys
from dingo.pipe.nodes.generation_node import GenerationNode
from .nodes.importance_sampling_node import ImportanceSamplingNode
from .nodes.merge_node import MergeNode
from .nodes.pe_summary_node import PESummaryNode
from .nodes.plot_node import PlotNode
from .nodes.sampling_node import SamplingNode

logger.name = "dingo_pipe"


def get_trigger_time_list(inputs):
    """Returns a list of GPS trigger times for each data segment"""
    # if (inputs.gaussian_noise or inputs.zero_noise) and inputs.trigger_time is None:
    #     trigger_times = [0] * inputs.n_simulation
    # elif (inputs.gaussian_noise or inputs.zero_noise) and isinstance(
    #     inputs.trigger_time, float
    # ):
    #     trigger_times = [inputs.trigger_time] * inputs.n_simulation
    if inputs.trigger_time is not None:
        trigger_times = [inputs.trigger_time]
    elif getattr(inputs, "gpstimes", None) is not None:
        start_times = inputs.gpstimes
        trigger_times = start_times + inputs.duration - inputs.post_trigger_duration
    else:
        raise BilbyPipeError("Unable to determine input trigger times from ini file")
    logger.info(f"Setting segment trigger-times {trigger_times}")
    return trigger_times


def get_parallel_list(inputs):
    if inputs.n_parallel == 1:
        return [""]
    else:
        return [f"part{idx}" for idx in range(inputs.n_parallel)]


def generate_dag(inputs, model_args):
    inputs = copy.deepcopy(inputs)
    dag = Dag(inputs)
    trigger_times = get_trigger_time_list(inputs)

    if inputs.simple_submission:
        _strip_unwanted_submission_keys(dag.pycondor_dag)
<<<<<<< HEAD

=======
>>>>>>> 204e4335
    #
    # 1. Generate data for inference.
    #

    # Iterate over all generation nodes and store them in a list
    generation_node_list = []
    for idx, trigger_time in enumerate(trigger_times):
        kwargs = dict(trigger_time=trigger_time, idx=idx, dag=dag)
        if idx > 0:
            # Make all generation nodes depend on the 0th generation node
            # Ensures any cached files (e.g. the distance-marginalization
            # lookup table) are only built once.
            kwargs["parent"] = generation_node_list[0]
        generation_node = GenerationNode(inputs, **kwargs)
        generation_node_list.append(generation_node)

    #
    # 2. Sample the posterior using Dingo.
    #
    # Reconstruct the posterior density if necessary. This requires training a new
    # network and sampling from it.

    sampling_node_list = []
    for generation_node in generation_node_list:
        sampling_node = SamplingNode(
            inputs,
            generation_node=generation_node,
            dag=dag,
        )
        sampling_node_list.append(sampling_node)

    if inputs.importance_sample:
        #
        # 3. Generate new data for importance sampling **if different settings requested**.
        #
        # If injecting into simulated noise, be sure to use consistent noise realization.

        if len(inputs.importance_sampling_updates) > 0:
            # Iterate over all generation nodes and store them in a list
            importance_sampling_generation_node_list = []
            for idx, trigger_time in enumerate(trigger_times):
                kwargs = dict(trigger_time=trigger_time, idx=idx, dag=dag)
                if idx > 0:
                    # Make all generation nodes depend on the 0th generation node
                    # Ensures any cached files (e.g. the distance-marginalization
                    # lookup table) are only built once.
                    kwargs["parent"] = generation_node_list[0]
                generation_node = GenerationNode(inputs, importance_sampling=True, **kwargs)
                importance_sampling_generation_node_list.append(generation_node)
        else:
            importance_sampling_generation_node_list = generation_node_list

        #
        # 4. Importance sample
        #
        # If the phase is not present and phase marginalization is not being used, also
        # sample the phase synthetically. This adds between 1x and 50x to the cost of
        # importance sampling, depending on the waveform model. Indeed, IMRPhenomXPHM
        # waveform modes are much more expensive to generate than polarizations.

        merged_importance_sampling_node_list = []
        parallel_list = get_parallel_list(inputs)
        all_parallel_node_list = []
        for sampling_node, generation_node in zip(
            sampling_node_list, importance_sampling_generation_node_list
        ):
            parallel_node_list = []
            for parallel_idx in parallel_list:
                importance_sampling_node = ImportanceSamplingNode(
                    inputs,
                    sampling_node=sampling_node,
                    generation_node=generation_node,
                    parallel_idx=parallel_idx,
                    dag=dag,
                )
                parallel_node_list.append(importance_sampling_node)
                all_parallel_node_list.append(importance_sampling_node)

            if len(parallel_node_list) == 1:
                merged_importance_sampling_node_list.append(importance_sampling_node)
            else:
                # 4.(b) Recombine jobs into single Result.
                #       (Automatically calculates evidence.)
                merge_node = MergeNode(
                    inputs=inputs,
                    parallel_node_list=parallel_node_list,
                    dag=dag,
                )
                merged_importance_sampling_node_list.append(merge_node)

    else:
        merged_importance_sampling_node_list = sampling_node_list

    #
    # 5. Plotting
    #

    plot_nodes_list = []
    for merged_node in merged_importance_sampling_node_list:
        if inputs.plot_node_needed:
            plot_nodes_list.append(PlotNode(inputs, merged_node, dag=dag))

    #
    # 6. PESummary
    #

    if inputs.create_summary:
        # Add the waveform approximant to inputs, so that it can be fed to PESummary.
        inputs.waveform_approximant = model_args["waveform_approximant"]
        PESummaryNode(inputs, merged_importance_sampling_node_list, generation_node_list, dag=dag)

    dag.build()
    # create_overview(
    #     inputs,
    #     generation_node_list,
    #     all_parallel_node_list,
    #     merged_node_list,
    #     plot_nodes_list,
    # )<|MERGE_RESOLUTION|>--- conflicted
+++ resolved
@@ -51,10 +51,6 @@
 
     if inputs.simple_submission:
         _strip_unwanted_submission_keys(dag.pycondor_dag)
-<<<<<<< HEAD
-
-=======
->>>>>>> 204e4335
     #
     # 1. Generate data for inference.
     #
