#!/usr/bin/env python
""" Script to sample from a Dingo model. Based on bilby_pipe data analysis script. """
import sys
from pathlib import Path

from bilby_pipe.input import Input
from bilby_pipe.utils import parse_args, logger, convert_string_to_dict

from dingo.core.posterior_models.build_model import build_model_from_kwargs
from dingo.gw.data.event_dataset import EventDataset
from dingo.gw.inference.gw_samplers import GWSampler, GWSamplerGNPE
from dingo.gw.inference.inference_utils import prepare_log_prob
from dingo.pipe.default_settings import DENSITY_RECOVERY_SETTINGS
from dingo.pipe.parser import create_parser

logger.name = "dingo_pipe"


class SamplingInput(Input):
    def __init__(self, args, unknown_args):
        super().__init__(args, unknown_args)

        # Generic initialisation
        self.meta_data = dict()
        self.result = None

        # Admin arguments
        self.ini = args.ini
        self.scheduler = args.scheduler
        # self.periodic_restart_time = args.periodic_restart_time
        self.request_cpus = args.request_cpus
        self.n_parallel = args.n_parallel

        # Naming arguments
        self.outdir = args.outdir
        self.label = args.label
        self.result_format = args.result_format

        # Event file to run on
        self.event_data_file = args.event_data_file

        # Choices for running
        self.detectors = args.detectors
        self.model = args.model
        self.model_init = args.model_init
        self.recover_log_prob = args.recover_log_prob
        self.device = args.device
        self.num_gnpe_iterations = args.num_gnpe_iterations
        self.num_samples = args.num_samples
        self.batch_size = args.batch_size
        self.density_recovery_settings = args.density_recovery_settings

        # self.sampler = args.sampler
        # self.sampler_kwargs = args.sampler_kwargs
        # self.sampling_seed = args.sampling_seed

        # Frequencies
        # self.sampling_frequency = args.sampling_frequency
        # self.minimum_frequency = args.minimum_frequency
        # self.maximum_frequency = args.maximum_frequency
        # self.reference_frequency = args.reference_frequency

        # # Waveform, source model and likelihood
        # self.waveform_generator_class = args.waveform_generator
        # self.waveform_approximant = args.waveform_approximant
        # self.catch_waveform_errors = args.catch_waveform_errors
        # self.pn_spin_order = args.pn_spin_order
        # self.pn_tidal_order = args.pn_tidal_order
        # self.pn_phase_order = args.pn_phase_order
        # self.pn_amplitude_order = args.pn_amplitude_order
        # self.mode_array = args.mode_array
        # self.waveform_arguments_dict = args.waveform_arguments_dict
        # self.numerical_relativity_file = args.numerical_relativity_file
        # self.frequency_domain_source_model = args.frequency_domain_source_model
        # self.conversion_function = args.conversion_function
        # self.generation_function = args.generation_function
        # self.likelihood_type = args.likelihood_type
        # self.reference_frame = args.reference_frame
        # self.time_reference = args.time_reference
        # self.extra_likelihood_kwargs = args.extra_likelihood_kwargs
        # self.enforce_signal_duration = args.enforce_signal_duration
        #
        # # ROQ
        # self.roq_folder = args.roq_folder
        # self.roq_scale_factor = args.roq_scale_factor
        #
        # # Calibration
        # self.calibration_model = args.calibration_model
        # self.spline_calibration_nodes = args.spline_calibration_nodes
        # self.spline_calibration_envelope_dict = args.spline_calibration_envelope_dict

        # # Marginalization
        # self.distance_marginalization = args.distance_marginalization
        # self.distance_marginalization_lookup_table = None
        # self.phase_marginalization = args.phase_marginalization
        # self.time_marginalization = args.time_marginalization
        # self.jitter_time = args.jitter_time

        self._load_event()
        self._load_sampler()

    def _load_event(self):
        event_dataset = EventDataset(file_name=self.event_data_file)
        self.context = event_dataset.data
        self.event_metadata = event_dataset.settings

    def _load_sampler(self):
        """Load the sampler and set its context based on event data."""
<<<<<<< HEAD
        model = build_model_from_kwargs(self.model, device=self.device, load_training_info=False)
=======
        model = build_model_from_kwargs(
            filename=self.model, device=self.device, load_training_info=False
        )
>>>>>>> 204e4335

        if self.model_init is not None:
            self.gnpe = True
            init_model = build_model_from_kwargs(
<<<<<<< HEAD
                self.model_init, device=self.device, load_training_info=False
=======
                filename=self.model_init, device=self.device, load_training_info=False
>>>>>>> 204e4335
            )
            init_sampler = GWSampler(model=init_model)
            self.dingo_sampler = GWSamplerGNPE(
                model=model,
                init_sampler=init_sampler,
                num_iterations=self.num_gnpe_iterations,
            )

        else:
            self.gnpe = False
            self.dingo_sampler = GWSampler(model=model)

        self.dingo_sampler.context = self.context
        self.dingo_sampler.event_metadata = self.event_metadata

    @property
    def density_recovery_settings(self):
        return self._density_recovery_settings

    @density_recovery_settings.setter
    def density_recovery_settings(self, settings):
        if self.recover_log_prob:
            self._density_recovery_settings = DENSITY_RECOVERY_SETTINGS[
                "ProxyRecoveryDefault"
            ]
        else:
            self._density_recovery_settings = dict()

        if settings is not None:
            if settings.lower() in ["default", "proxyrecoverydefault"]:
                self._density_recovery_settings.update(
                    DENSITY_RECOVERY_SETTINGS["ProxyRecoveryDefault"]
                )
            else:
                self._density_recovery_settings.update(convert_string_to_dict(settings))

        # If there is only one detector, and no context, we cannot use a coupling transform. In this case, we use an
        # autoregressive transform for the density estimator.
        # FIXME: If there are proxies other than time, the condition needs to be updated.
        if len(self.detectors) == 1:
            model_settings = self._density_recovery_settings["nde_settings"]["model"]
            if model_settings["posterior_model_type"] == "normalizing_flow":
                base_transform_kwargs = model_settings["base_transform_kwargs"]
                if base_transform_kwargs["base_transform_type"] == "rq-coupling":
                    logger.info(
                        "Using autoregressive transform for density estimator since there is only one GNPE proxy "
                        "parameter because there is only one detector."
                    )
                    base_transform_kwargs["base_transform_type"] = "rq-autoregressive"

    # @property
    # def result_directory(self):
    #     result_dir = os.path.join(self.outdir, "result")
    #     return os.path.relpath(result_dir)

    def run_sampler(self):
        if self.gnpe and self.recover_log_prob:
            logger.info(
                "GNPE network does not provide log probability. Generating "
                "samples and training a new network to recover it."
            )

            # Note that this will not save any low latency samples at present.
            prepare_log_prob(
                self.dingo_sampler,
                batch_size=self.batch_size,
                **self.density_recovery_settings,
            )

        self.dingo_sampler.run_sampler(self.num_samples, batch_size=self.batch_size)
        self.dingo_sampler.to_hdf5(label=self.label, outdir=self.result_directory)

        if self.n_parallel > 1:
            logger.info(f"Splitting Result into {self.n_parallel} parts.")
            result = self.dingo_sampler.to_result()
            sub_results = result.split(self.n_parallel)
            outdir = Path(self.result_directory)
            outdir.mkdir(parents=True, exist_ok=True)
            for n, r in enumerate(sub_results):
                file_name = self.label + f"_part{n}.hdf5"
                r.to_file(file_name=outdir / file_name)


def create_sampling_parser():
    """Data analysis parser creation"""
    return create_parser(top_level=False)


def main():
    """Data analysis main logic"""
    args, unknown_args = parse_args(sys.argv[1:], create_sampling_parser())
    # log_version_information()
    analysis = SamplingInput(args, unknown_args)
    analysis.run_sampler()
    sys.exit(0)<|MERGE_RESOLUTION|>--- conflicted
+++ resolved
@@ -106,22 +106,14 @@
 
     def _load_sampler(self):
         """Load the sampler and set its context based on event data."""
-<<<<<<< HEAD
-        model = build_model_from_kwargs(self.model, device=self.device, load_training_info=False)
-=======
         model = build_model_from_kwargs(
             filename=self.model, device=self.device, load_training_info=False
         )
->>>>>>> 204e4335
 
         if self.model_init is not None:
             self.gnpe = True
             init_model = build_model_from_kwargs(
-<<<<<<< HEAD
-                self.model_init, device=self.device, load_training_info=False
-=======
                 filename=self.model_init, device=self.device, load_training_info=False
->>>>>>> 204e4335
             )
             init_sampler = GWSampler(model=init_model)
             self.dingo_sampler = GWSamplerGNPE(
