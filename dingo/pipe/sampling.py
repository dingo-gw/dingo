--- conflicted
+++ resolved
@@ -44,7 +44,6 @@
 
         # Choices for running
         self.detectors = args.detectors
-<<<<<<< HEAD
         self.model = args.model
         self.model_init = args.model_init
         self.zero_noise = args.zero_noise
@@ -54,7 +53,6 @@
         else:
             self.num_noise_realizations = 1
             self.recover_log_prob = args.recover_log_prob
-=======
 
         # if running on the OSG, the network has been transferred to
         # the local directory, replace osdf string
@@ -65,7 +63,6 @@
             self.model = args.model
             self.model_init = args.model_init
         self.recover_log_prob = args.recover_log_prob
->>>>>>> 77408f30
         self.device = args.device
         self.num_gnpe_iterations = args.num_gnpe_iterations
         self.num_samples = args.num_samples
@@ -180,13 +177,9 @@
         if len(self.detectors) == 1:
             model_settings = self._density_recovery_settings["nde_settings"]["model"]
             if model_settings["posterior_model_type"] == "normalizing_flow":
-<<<<<<< HEAD
-                base_transform_kwargs = model_settings["posterior_kwargs"]["base_transform_kwargs"]
-=======
                 base_transform_kwargs = model_settings["posterior_kwargs"][
                     "base_transform_kwargs"
                 ]
->>>>>>> 77408f30
                 if base_transform_kwargs["base_transform_type"] == "rq-coupling":
                     logger.info(
                         "Using autoregressive transform for density estimator since there is only one GNPE proxy "
