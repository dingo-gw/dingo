#!/usr/bin/env python
""" Script to sample from a Dingo model. Based on bilby_pipe data analysis script. """
import sys
from pathlib import Path
import os

from bilby_pipe.input import Input
from bilby_pipe.utils import parse_args, logger, convert_string_to_dict

from dingo.core.posterior_models.build_model import build_model_from_kwargs
from dingo.gw.data.event_dataset import EventDataset
from dingo.gw.inference.gw_samplers import GWSampler, GWSamplerGNPE
from dingo.gw.inference.inference_utils import prepare_log_prob
from dingo.pipe.default_settings import DENSITY_RECOVERY_SETTINGS
from dingo.pipe.parser import create_parser

logger.name = "dingo_pipe"


class SamplingInput(Input):
    def __init__(self, args, unknown_args):
        super().__init__(args, unknown_args)

        # Generic initialisation
        self.meta_data = dict()
        self.result = None

        # Admin arguments
        self.ini = args.ini
        self.scheduler = args.scheduler
        # self.periodic_restart_time = args.periodic_restart_time
        self.request_cpus = args.request_cpus
        self.n_parallel = args.n_parallel

        # Naming arguments
        self.outdir = args.outdir
        self.label = args.label
        self.result_format = args.result_format

        # Event file to run on
        self.event_data_file = args.event_data_file

        # Choices for running
        self.detectors = args.detectors

        # if running on the OSG, the network has been transferred to
        # the local directory, replace osdf string
        if args.osg:
            self.model = os.path.basename(args.model)
            self.model_init = os.path.basename(args.model_init)
        else:
            self.model = args.model
            self.model_init = args.model_init
        self.recover_log_prob = args.recover_log_prob
        self.device = args.device
        self.num_gnpe_iterations = args.num_gnpe_iterations
        self.num_samples = args.num_samples
        self.batch_size = args.batch_size
        self.density_recovery_settings = args.density_recovery_settings

        # self.sampler = args.sampler
        # self.sampler_kwargs = args.sampler_kwargs
        # self.sampling_seed = args.sampling_seed
        self.sampling_updates = convert_string_to_dict(args.sampling_updates)

        # Frequencies
        # self.sampling_frequency = args.sampling_frequency
        # self.minimum_frequency = args.minimum_frequency
        # self.maximum_frequency = args.maximum_frequency
        # self.reference_frequency = args.reference_frequency

        # # Waveform, source model and likelihood
        # self.waveform_generator_class = args.waveform_generator
        # self.waveform_approximant = args.waveform_approximant
        # self.catch_waveform_errors = args.catch_waveform_errors
        # self.pn_spin_order = args.pn_spin_order
        # self.pn_tidal_order = args.pn_tidal_order
        # self.pn_phase_order = args.pn_phase_order
        # self.pn_amplitude_order = args.pn_amplitude_order
        # self.mode_array = args.mode_array
        # self.waveform_arguments_dict = args.waveform_arguments_dict
        # self.numerical_relativity_file = args.numerical_relativity_file
        # self.frequency_domain_source_model = args.frequency_domain_source_model
        # self.conversion_function = args.conversion_function
        # self.generation_function = args.generation_function
        # self.likelihood_type = args.likelihood_type
        # self.reference_frame = args.reference_frame
        # self.time_reference = args.time_reference
        # self.extra_likelihood_kwargs = args.extra_likelihood_kwargs
        # self.enforce_signal_duration = args.enforce_signal_duration
        #
        # # ROQ
        # self.roq_folder = args.roq_folder
        # self.roq_scale_factor = args.roq_scale_factor
        #
        # # Calibration
        # self.calibration_model = args.calibration_model
        # self.spline_calibration_nodes = args.spline_calibration_nodes
        # self.spline_calibration_envelope_dict = args.spline_calibration_envelope_dict

        # # Marginalization
        # self.distance_marginalization = args.distance_marginalization
        # self.distance_marginalization_lookup_table = None
        # self.phase_marginalization = args.phase_marginalization
        # self.time_marginalization = args.time_marginalization
        # self.jitter_time = args.jitter_time

        self._load_event()
        self._load_sampler()

    def _load_event(self):
        event_dataset = EventDataset(file_name=self.event_data_file)
        self.context = event_dataset.data
        self.event_metadata = event_dataset.settings

    def _load_sampler(self):
        """Load the sampler and set its context based on event data."""
        model = build_model_from_kwargs(
            filename=self.model, device=self.device, load_training_info=False
        )

        if self.model_init is not None:
            self.gnpe = True
            init_model = build_model_from_kwargs(
                filename=self.model_init, device=self.device, load_training_info=False
            )
            init_sampler = GWSampler(model=init_model)
<<<<<<< HEAD
=======
            # Update frequency ranges of sampler
>>>>>>> 5724153a
            init_sampler.sampling_updates = self.sampling_updates
            self.dingo_sampler = GWSamplerGNPE(
                model=model,
                init_sampler=init_sampler,
                num_iterations=self.num_gnpe_iterations,
            )

        else:
            self.gnpe = False
            self.dingo_sampler = GWSampler(model=model)

        self.dingo_sampler.context = self.context
        self.dingo_sampler.event_metadata = self.event_metadata
        # Update frequency ranges of sampler
        self.dingo_sampler.sampling_updates = self.sampling_updates

    @property
    def density_recovery_settings(self):
        return self._density_recovery_settings

    @density_recovery_settings.setter
    def density_recovery_settings(self, settings):
        if self.recover_log_prob:
            self._density_recovery_settings = DENSITY_RECOVERY_SETTINGS[
                "ProxyRecoveryDefault"
            ]
        else:
            self._density_recovery_settings = dict()

        if settings is not None:
            if settings.lower() in ["default", "proxyrecoverydefault"]:
                self._density_recovery_settings.update(
                    DENSITY_RECOVERY_SETTINGS["ProxyRecoveryDefault"]
                )
            else:
                self._density_recovery_settings.update(convert_string_to_dict(settings))

        # If there is only one detector, and no context, we cannot use a coupling transform. In this case, we use an
        # autoregressive transform for the density estimator.
        # FIXME: If there are proxies other than time, the condition needs to be updated.
        if len(self.detectors) == 1:
            model_settings = self._density_recovery_settings["nde_settings"]["model"]
            if model_settings["posterior_model_type"] == "normalizing_flow":
                base_transform_kwargs = model_settings["posterior_kwargs"][
                    "base_transform_kwargs"
                ]
                if base_transform_kwargs["base_transform_type"] == "rq-coupling":
                    logger.info(
                        "Using autoregressive transform for density estimator since there is only one GNPE proxy "
                        "parameter because there is only one detector."
                    )
                    base_transform_kwargs["base_transform_type"] = "rq-autoregressive"

    # @property
    # def result_directory(self):
    #     result_dir = os.path.join(self.outdir, "result")
    #     return os.path.relpath(result_dir)

    def run_sampler(self):
        if self.gnpe and self.recover_log_prob:
            logger.info(
                "GNPE network does not provide log probability. Generating "
                "samples and training a new network to recover it."
            )

            # Note that this will not save any low latency samples at present.
            prepare_log_prob(
                self.dingo_sampler,
                batch_size=self.batch_size,
                **self.density_recovery_settings,
            )

        self.dingo_sampler.run_sampler(self.num_samples, batch_size=self.batch_size)
        self.dingo_sampler.to_hdf5(label=self.label, outdir=self.result_directory)

        if self.n_parallel > 1:
            logger.info(f"Splitting Result into {self.n_parallel} parts.")
            result = self.dingo_sampler.to_result()
            sub_results = result.split(self.n_parallel)
            outdir = Path(self.result_directory)
            outdir.mkdir(parents=True, exist_ok=True)
            for n, r in enumerate(sub_results):
                file_name = self.label + f"_part{n}.hdf5"
                r.to_file(file_name=outdir / file_name)


def create_sampling_parser():
    """Data analysis parser creation"""
    return create_parser(top_level=False)


def main():
    """Data analysis main logic"""
    args, unknown_args = parse_args(sys.argv[1:], create_sampling_parser())
    # log_version_information()
    analysis = SamplingInput(args, unknown_args)
    analysis.run_sampler()
    sys.exit(0)<|MERGE_RESOLUTION|>--- conflicted
+++ resolved
@@ -125,10 +125,7 @@
                 filename=self.model_init, device=self.device, load_training_info=False
             )
             init_sampler = GWSampler(model=init_model)
-<<<<<<< HEAD
-=======
             # Update frequency ranges of sampler
->>>>>>> 5724153a
             init_sampler.sampling_updates = self.sampling_updates
             self.dingo_sampler = GWSamplerGNPE(
                 model=model,
