--- conflicted
+++ resolved
@@ -176,7 +176,6 @@
     )
 
     data_gen_pars.add(
-<<<<<<< HEAD
         "--shift-segment-for-psd-generation-if-nan",
         action=StoreBoolean,
         default=False,
@@ -207,27 +206,6 @@
     #     ),
     #     default=None,
     # )
-=======
-        "--gps-tuple",
-        type=nonestr,
-        help=(
-            "Tuple of the (start, step, number) of GPS start times. For"
-            " example, (10, 1, 3) produces the gps start times [10, 11, 12]."
-            " If given, gps-file is ignored."
-        ),
-        default=None,
-    )
-    data_gen_pars.add(
-        "--gps-file",
-        type=nonestr,
-        help=(
-            "File containing segment GPS start times. This can be a multi-"
-            "column file if (a) it is comma-separated and (b) the zeroth "
-            "column contains the gps-times to use"
-        ),
-        default=None,
-    )
->>>>>>> bf2c41f7
     data_gen_pars.add(
         "--timeslide-file",
         type=nonestr,
