#
#  Modified version of bilby_pipe parser.
#

import argparse

import configargparse
from bilby_pipe.bilbyargparser import BilbyArgParser
from bilby_pipe.utils import (
    ENVIRONMENT_DEFAULTS,
    get_version_information,
    logger,
    nonefloat,
    noneint,
    nonestr,
)

logger.name = "dingo_pipe"


class StoreBoolean(argparse.Action):
    """argparse class for robust handling of booleans with configargparse

    When using configargparse, if the argument is setup with
    action="store_true", but the default is set to True, then there is no way,
    in the config file to switch the parameter off. To resolve this, this class
    handles the boolean properly.

    """

    def __call__(self, parser, namespace, value, option_string=None):
        value = str(value).lower()
        if value in ["true"]:
            setattr(namespace, self.dest, True)
        else:
            setattr(namespace, self.dest, False)


def create_parser(top_level=True):
    """Creates the BilbyArgParser for dingo_pipe

    Parameters
    ----------
    top_level:
        If true, parser is to be used at the top-level with requirement
        checking etc., else it is an internal call and will be ignored.

    Returns
    -------
    parser: BilbyArgParser instance
        Argument parser

    """
    parser = BilbyArgParser(
        usage="Perform inference with dingo based on a .ini file.",
        ignore_unknown_config_file_keys=False,
        allow_abbrev=False,
        formatter_class=configargparse.ArgumentDefaultsHelpFormatter,
    )
    parser.add("ini", type=str, is_config_file=True, help="Configuration ini file")
    parser.add("-v", "--verbose", action="store_true", help="Verbose output")
    # parser.add(
    #     "--version",
    #     action="version",
    #     version=f"%(prog)s={get_version_information()}\nbilby={bilby.__version__}",
    # )

    calibration_parser = parser.add_argument_group(
        "Calibration arguments",
        description="Which calibration model and settings to use. Calibration "
        "uncertainty is marginalizaed over during importance sampling.",
    )
    calibration_parser.add(
        "--calibration-model",
        type=nonestr,
        default=None,
        choices=["CubicSpline", None],
        help="Choice of calibration model, if None, no calibration is used",
    )

    calibration_parser.add(
        "--calibration-correction-type",
        type=nonestr,
        default="data",
        help=("Type of calibration correction: can be either `data` or `template`."
        " See https://bilby-dev.github.io/bilby/api/bilby.gw.detector.calibration.html "
        "for more information.")
    )

    calibration_parser.add(
        "--spline-calibration-envelope-dict",
        type=nonestr,
        default=None,
        help=("Dictionary pointing to the spline calibration envelope files"),
    )

    calibration_parser.add(
        "--spline-calibration-nodes",
        type=int,
        default=10,
        help=("Number of calibration nodes"),
    )

    calibration_parser.add(
        "--spline-calibration-curves",
        type=int,
        default=1000,
        help=(
            "Number of calibration curves to use in marginalizing over calibration "
            "uncertainty"
        ),
    )
    #
    # calibration_parser.add(
    #     "--spline-calibration-amplitude-uncertainty-dict",
    #     type=nonestr,
    #     default=None,
    #     help=(
    #         "Dictionary of the amplitude uncertainties for the constant "
    #         "uncertainty model"
    #     ),
    # )
    #
    # calibration_parser.add(
    #     "--spline-calibration-phase-uncertainty-dict",
    #     type=nonestr,
    #     default=None,
    #     help=(
    #         "Dictionary of the phase uncertainties for the constant "
    #         "uncertainty model"
    #     ),
    # )
    # calibration_parser.add(
    #     "--calibration-prior-boundary",
    #     type=nonestr,
    #     default="reflective",
    #     help="Boundary methods for the calibration prior boundary",
    # )

    if top_level is False:
        parser.add("--idx", type=int, help="The level A job index", default=0)
        parser.add(
            "--data-dump-file",
            type=nonestr,
            default=None,
            help="Filename for the data dump: only used internally by data_analysis",
        )
        parser.add(
            "--event-data-files",
            type=nonestr,
            default=None,
            nargs="+",
            help="Filename for the event: only used internally by sampling and "
            "importance_sampling",
        )
        parser.add(
            "--proposal-samples-file",
            type=nonestr,
            default=None,
            help="Filename for the proposal samples: only used internally by "
            "importance_sampling",
        )
        parser.add(
            "--importance-sampling-generation",
            action="store_true",
            help="Whether to prepare data based on the updated importance sampling "
            "settings rather than network settings. This is used internally for "
            "data generation, when preparing different data for the importance "
            "sampling stage.",
        )

    data_gen_pars = parser.add_argument_group(
        "Data generation arguments",
        description="How to generate the data, e.g., from a list of gps times or simulated Gaussian noise.",
    )

    data_gen_pars.add(
        "--ignore-gwpy-data-quality-check",
        action=StoreBoolean,
        default=True,
        help=(
            "Ignores the check to see if data queried from GWpy (ie not gaussian "
            "noise) is obtained from time when the IFOs are in science mode."
        ),
    )

    data_gen_pars.add(
        "--shift-segment-for-psd-generation-if-nan",
        action=StoreBoolean,
        default=False,
<<<<<<< HEAD
        help=(
            "Occasionally there are Nans stored in the strain data from which the PSD is generated. "
            "If this method is activated, it will roll back the strain data which is being analyzed to "
            "a segement which contains no Nans."
        ),
    )
    
    data_gen_pars.add(
        "--gps-tuple",
        type=nonestr,
        help=(
            "Tuple of the (start, step, number) of GPS start times. For"
            " example, (10, 1, 3) produces the gps start times [10, 11, 12]."
            " If given, gps-file is ignored."
        ),
        default=None,
    )
    data_gen_pars.add(
        "--gps-file",
        type=nonestr,
=======
>>>>>>> a5170181
        help=(
            "Occasionally there are Nans stored in the strain data from which the PSD is generated. "
            "If this method is activated, it will roll back the strain data which is being analyzed to "
            "a segement which contains no Nans."
        ),
    )
    #
    # data_gen_pars.add(
    #     "--gps-tuple",
    #     type=nonestr,
    #     help=(
    #         "Tuple of the (start, step, number) of GPS start times. For"
    #         " example, (10, 1, 3) produces the gps start times [10, 11, 12]."
    #         " If given, gps-file is ignored."
    #     ),
    #     default=None,
    # )
    # data_gen_pars.add(
    #     "--gps-file",
    #     type=nonestr,
    #     help=(
    #         "File containing segment GPS start times. This can be a multi-"
    #         "column file if (a) it is comma-separated and (b) the zeroth "
    #         "column contains the gps-times to use"
    #     ),
    #     default=None,
    # )
    data_gen_pars.add(
        "--timeslide-file",
        type=nonestr,
        help=(
            "File containing detector timeslides. "
            "Requires a GPS time file to also be provided. One column for each "
            "detector. Order of detectors specified by `--detectors` argument. "
            "Number of timeslides must correspond to the number of GPS times provided."
        ),
        default=None,
    )
    data_gen_pars.add(
        "--timeslide-dict",
        type=nonestr,
        help=(
            "Dictionary containing detector timeslides: applies a fixed offset"
            " per detector. E.g. to apply +1s in H1, {H1: 1}"
        ),
        default=None,
    )
    data_gen_pars.add(
        "--trigger-time",
        default=None,
        type=nonestr,
        help=(
            "Either a GPS trigger time, or the event name (e.g. GW150914). "
            "For event names, the gwosc package is used to identify the "
            "trigger time"
        ),
    )
    # data_gen_pars.add(
    #     "--n-simulation",
    #     type=int,
    #     default=0,
    #     help=(
    #         "Number of simulated segments to use with gaussian-noise "
    #         "Note, this must match the number of injections specified"
    #     ),
    # )
    data_gen_pars.add(
        "--data-dict",
        default=None,
        type=nonestr,
        help="Dictionary of paths to gwf, or hdf5 data files",
    )
    data_gen_pars.add(
        "--data-format",
        default=None,
        type=nonestr,
        help=(
            "If given, the data format to pass to "
            " `gwpy.timeseries.TimeSeries.read(), see "
            " gwpy.github.io/docs/stable/timeseries/io.html"
        ),
    )
    data_gen_pars.add(
        "--allow-tape",
        default=True,
        action=StoreBoolean,
        help=(
            "If true (default), allow reading data from tape."
            " See `gwpy.timeseries.TimeSeries.get() for more information."
        ),
    )
    data_gen_pars.add(
        "--channel-dict",
        type=nonestr,
        default=None,
        help=(
            "Channel dictionary: keys relate to the detector with values "
            "the channel name, e.g. 'GDS-CALIB_STRAIN'. For GWOSC open data, "
            "set the channel-dict keys to 'GWOSC'. Note, the "
            "dictionary should follow basic python dict syntax."
        ),
    )
    data_gen_pars.add(
        "--frame-type-dict",
        type=nonestr,
        default=None,
        help=(
            "Frame type to use when finding data. If not given, defaults will "
            "be used based on the gps time using bilby_pipe.utils.default_frame_type,"
            " e.g., {H1: H1_HOFT_C00_AR}."
        ),
    )
    data_gen_pars.add(
        "--data-find-url",
        default="https://datafind.ligo.org",
        help="URL to use for datafind, default is https://datafind.ligo.org to query CVMFS",
    )
    data_gen_pars.add(
        "--data-find-urltype",
        default="osdf",
        help="URL type to use for datafind, default is osdf",
    )
<<<<<<< HEAD
    data_type_pars = data_gen_pars.add_mutually_exclusive_group()
    data_type_pars.add(
        "--gaussian-noise",
        action="store_true",
        help="If true, use simulated Gaussian noise for injections",
    )
    data_gen_pars.add(
    "--zero-noise",
    action="store_true",
    help="Use a zero noise realisation",
    )
=======
    # data_type_pars = data_gen_pars.add_mutually_exclusive_group()
    # data_type_pars.add(
        # "--gaussian-noise",
        # action="store_true",
        # help="If true, use simulated Gaussian noise",
    # )
    # data_gen_pars.add(
    # "--zero-noise",
    # action="store_true",
    # help="Use a zero noise realisation",
    # )
>>>>>>> a5170181

    det_parser = parser.add_argument_group(
        title="Detector arguments",
        description="How to set up the interferometers and power spectral density.",
    )
    # det_parser.add(
    #     "--coherence-test",
    #     action="store_true",
    #     help=(
    #         "Run the analysis for all detectors together and for each "
    #         "detector separately"
    #     ),
    # )
    det_parser.add(
        "--detectors",
        action="append",
        help=(
            "The names of detectors to use. If given in the ini file, "
            "detectors are specified by `detectors=[H1, L1]`. If given "
            "at the command line, as `--detectors H1 --detectors L1`"
        ),
    )
    det_parser.add(
        "--duration",
        type=nonefloat,
        # default=4,
        default=None,
        help="The duration of data around the event to use",
    )
    # det_parser.add(
    #     "--generation-seed",
    #     default=None,
    #     type=noneint,
    #     help=(
    #         "Random seed used during data generation. If no generation seed "
    #         "provided, a random seed between 1 and 1e6 is selected. If a seed "
    #         "is provided, it is used as the base seed and all generation jobs "
    #         "will have their seeds set as {generation_seed = base_seed + job_idx}."
    #     ),
    # )
    det_parser.add(
        "--psd-dict", type=nonestr, default=None, help="Dictionary of PSD files to use"
    )
    det_parser.add(
        "--psd-fractional-overlap",
        # default=0.5,
        default=0.0,
        type=float,
        help="Fractional overlap of segments used in estimating the PSD",
    )
    det_parser.add(
        "--post-trigger-duration",
        type=float,
        default=2.0,
        help=("Time (in s) after the trigger_time to the end of the segment"),
    )
    det_parser.add(
        "--sampling-frequency",
        # default=4096,
        default=None,
        type=nonefloat,
    )

    det_parser.add(
        "--psd-length",
        default=32,
        type=int,
        help=(
            "Sets the psd duration (up to the psd-duration-maximum). PSD "
            "duration calculated by psd-length x duration [s]. Default is 32."
        ),
    )
    det_parser.add(
        "--psd-maximum-duration",
        default=1024,
        type=int,
        help=("The maximum allowed PSD duration in seconds, default is 1024s."),
    )
    det_parser.add(
        "--psd-method",
        default="median",
        type=str,
        help="PSD method see gwpy.timeseries.TimeSeries.psd for options",
    )
    det_parser.add(
        "--psd-start-time",
        default=None,
        type=nonefloat,
        help=(
            "Start time of data (relative to the segment start) used to "
            " generate the PSD. Defaults to psd-duration before the"
            " segment start time"
        ),
    )
    det_parser.add(
        "--maximum-frequency",
        default=None,
        type=nonestr,
        help=(
            "The maximum frequency, given either as a float for all detectors "
            "or as a dictionary (see minimum-frequency)"
        ),
    )
    det_parser.add(
        "--minimum-frequency",
        # default="20",
        default=None,
        type=nonestr,
        help=(
            "The minimum frequency, given either as a float for all detectors "
            "or as a dictionary where all keys relate the detector with values"
            " of the minimum frequency, e.g. {H1: 10, L1: 20}. If the waveform"
            " generation should start the minimum frequency for any of the "
            "detectors, add another entry to the dictionary, e.g., "
            "{H1: 40, L1: 60, waveform: 20}."
        ),
    )
    det_parser.add(
        "--tukey-roll-off",
        # default=0.4,
        default=None,
        type=nonefloat,
        help="Roll off duration of tukey window in seconds, default is 0.4s",
    )
    det_parser.add(
        "--resampling-method",
        default="lal",
        type=str,
        choices=["lal", "gwpy"],
        help="Resampling method to use: lal matches the resampling used by lalinference/BayesWave",
    )

    injection_parser = parser.add_argument_group(
        title="Injection arguments",
        description="Whether to include software injections and how to generate them.",
    )
    # injection_parser.add(
    #     "--injection",
    #     action="store_true",
    #     default=False,
    #     help="Create data from an injection file",
    # )
    injection_parser_input = injection_parser.add_mutually_exclusive_group()
    injection_parser_input.add(
        "--injection-dict",
        type=nonestr,
        default=None,
        help=(
            "A single injection dictionary given in the ini file. Will use dingo.gw.injection to generate"
            "waveform data"
        ),
    )
    injection_parser_input.add(
        "--injection-file",
        type=nonestr,
        default=None,
        help=(
            "Injection file to use. See `bilby_pipe_create_injection_file --help`"
            " for supported formats"
        ),
    )
    injection_parser.add(
        "--injection-random-seed",
        type=noneint,
        default=None,
        help="random seed to use when generating noise realization(s) from PSD",
    )
    injection_parser_psd_input = injection_parser.add_mutually_exclusive_group()
    injection_parser_psd_input.add(
        "--asd-dataset",
        type=nonestr,
        default=None,
        help=(
            "path to the ASDDataset file which will be used for the injection"
            "if there are multiple asds stored will select a random one"
        ),
    )
    injection_parser_psd_input.add(
        "--use-psd-of-trigger",
        type=bool,
        default=True,
        help="random seed to use when generating noise realization(s) from PSD",
    )
    # injection_parser.add(
    # "--injection-numbers",
    # action="append",
    # type=nonestr,
    # default=None,
    # help=(
    # "Specific injections rows to use from the injection_file, e.g. "
    # "`injection_numbers=[0,3] selects the zeroth and third row. Can be "
    # "a list of slice-syntax values, e.g, [0, 2:4] will produce [0, 2, 3]. "
    # "Repeated entries will be ignored."
    # ),
    # )
    injection_parser.add(
        "--injection-waveform-approximant",
        type=nonestr,
        default=None,
        help="The name of the waveform approximant to use to create injections. "
        "If none is specified, then the waveform consistent with the network"
        "training will be used. Allowed waveform approximants are those implemented"
        "in lalsimulation",
    )
<<<<<<< HEAD
=======

    injection_parser_noise_input = injection_parser.add_mutually_exclusive_group()
    injection_parser_noise_input.add(
        "--zero-noise",
        action="store_true",
        help="Use a zero noise realisation for the injection",
    )
    injection_parser_noise_input.add(
        "--gaussian-noise",
        action="store_true",
        help="Use a gaussian noise realisation for the injection",
    )
>>>>>>> a5170181
    injection_parser.add(
        "--num-noise-realizations",
        type=int,
        default=100,
        help="When using zero noise, the number of noise realisations to average over."
        "This is the number of dingo proposals to average over before importance sampling.",
    )

    # injection_parser.add(
    #     "--injection-waveform-arguments",
    #     type=nonestr,
    #     default=None,
    #     help=(
    #         "A dictionary of arbitrary additional waveform-arguments to pass "
    #         "to the bilby waveform generator's waveform arguments for the "
    #         "injection only"
    #     ),
    # )

    submission_parser = parser.add_argument_group(
        title="Job submission arguments",
        description="How the jobs should be formatted, e.g., which job scheduler to use.",
    )
    submission_parser.add(
        "--accounting",
        type=nonestr,
        help="Accounting group to use (see, https://accounting.ligo.org/user)",
    )
    submission_parser.add(
        "--accounting-user",
        type=nonestr,
        help="Accounting group user to use (see, https://accounting.ligo.org/user)",
    )
    submission_parser.add("--label", type=str, default="label", help="Output label")
    submission_parser.add(
        "--local",
        action="store_true",
        help="Run the job locally, i.e., not through a batch submission",
    )
    submission_parser.add(
        "--local-generation",
        action="store_true",
        help=(
            "Run the data generation job locally. This may be useful for "
            "running on a cluster where the compute nodes do not have "
            "internet access. For HTCondor, this is done using the local "
            "universe, for slurm, the jobs will be run at run-time"
        ),
    )
    submission_parser.add(
        "--generation-pool",
        default="local-pool",
        choices=["local", "local-pool", "igwn-pool"],
        help=(
            "Where to run the data generation job. Options are [local-pool, "
            "local, igwn-pool]. If local-pool, the data generation job is "
            "submitted to the local HTCondor pool. If local, the data "
            "generation job is run on the submit node. If igwn-pool, the "
            "data generation job is submitted to the IGWN HTCondor pool (osg)"
            " if the submit node has access to the IGWN pool. In general, "
            "the igwn-pool should be used when possible, but some large files, "
            "e.g., ROQ bases may not be available via CVMFS and so the local-pool "
            "should be used. (default: local-pool)"
        ),
    )
    submission_parser.add(
        "--local-plot", action="store_true", help="Run the plot job locally"
    )

    submission_parser.add(
        "--outdir",
        type=str,
        default="outdir",
        help="The output directory. If outdir already exists, an auto-incrementing naming scheme is used",
    )
    submission_parser.add(
        "--overwrite-outdir",
        action="store_true",
        help="If given, overwrite the outdir (if it exists)",
    )
    # submission_parser.add(
    #     "--periodic-restart-time",
    #     default=28800,
    #     type=int,
    #     help=(
    #         "Time after which the job will self-evict when scheduler=condor."
    #         " After this, condor will restart the job. Default is 28800."
    #         " This is used to decrease the chance of HTCondor hard evictions"
    #     ),
    # )
    submission_parser.add(
        "--request-disk",
        type=float,
        default=5,
        help="Disk allocation request in GB. Default is 5GB.",
    )
    submission_parser.add(
        "--request-memory",
        type=float,
        default=8.0,
        help="Memory allocation request (GB). Default is 8GB",
    )
    submission_parser.add(
        "--request-memory-generation",
        type=nonefloat,
        # default=None,
        default=8.0,  # Change this to None if possibility of ROQ (likely remove ROQ)
        help="Memory allocation request (GB) for data generation step",
    )
    submission_parser.add(
        "--request-cpus",
        type=int,
        default=1,
        help=(
            "Use multi-processing. This options sets the number of cores to "
            "request. To use a pool of 8 threads on an 8-core CPU, set "
            "request-cpus=8. For the dynesty, ptemcee, cpnest, and "
            "bilby_mcmc samplers, no additional sampler-kwargs are required"
        ),
    )
    submission_parser.add(
        "--conda-env",
        type=nonestr,
        default=None,
        help="Either a conda environment name of a absolute path to the conda env folder.",
    )
    submission_parser.add(
        "--request-cpus-importance-sampling",
        type=int,
        default=1,
        help=(
            "Use multi-processing. This options sets the number of cores to "
            "request per job when performing importance sampling. To use a pool of 8 "
            "threads on an 8-core CPU, set request-cpus-importance-sampling=8."
        ),
    )
    submission_parser.add(
        "--sampling-requirements",
        action="append",
        help=(
            "List of extra requirements for submitting sampling. Can be used to specify "
            "GPU memory, e.g., [TARGET.CUDAGlobalMemoryMb>40000]."
        ),
    )
    submission_parser.add(
        "--extra-lines",
        action="append",
        help=("List of additional lines to include for all HTCondor submissions."),
    )
    submission_parser.add(
        "--simple-submission",
        action="store_true",
        help=(
            "Strip off the following lines from submission files: getenv, universe, "
            "accounting_group, priority."
        ),
    )
    submission_parser.add(
        "--scheduler",
        type=str,
        default="condor",
        help="Format submission script for specified scheduler. Currently implemented: SLURM",
    )
    submission_parser.add(
        "--scheduler-args",
        type=nonestr,
        default=None,
        help=(
            "Space-separated #SBATCH command line args to pass to slurm. "
            "The args needed will depend on the setup of your slurm scheduler."
            "Please consult documentation for your local cluster (slurm only)."
        ),
    )
    submission_parser.add(
        "--scheduler-module",
        type=nonestr,
        action="append",
        default=None,
        help="Space-separated list of modules to load at runtime (slurm only)",
    )
    submission_parser.add(
        "--scheduler-env",
        type=nonestr,
        default=None,
        help="Python environment to activate (slurm only)",
    )
    submission_parser.add(
        "--scheduler-analysis-time", type=nonestr, default="7-00:00:00", help=""
    )
    submission_parser.add(
        "--submit",
        action="store_true",
        help="Attempt to submit the job after the build",
    )
    submission_parser.add(
        "--condor-job-priority",
        type=int,
        default=0,
        help=(
            "Job priorities allow a user to sort their HTCondor jobs to determine "
            "which are tried to be run first. "
            "A job priority can be any integer: larger values denote better priority. "
            "By default HTCondor job priority=0. "
        ),
    )
    submission_parser.add(
        "--transfer-files",
        action=StoreBoolean,
        default=True,
        help=(
            "If true (default), use the HTCondor file transfer mechanism"
            " For non-condor schedulers, this option is ignored."
            " Note: the log files are automatically synced, but to sync the "
            " results during the run (e.g. to inspect progress), use the "
            " executable bilby_pipe_htcondor_sync"
        ),
    )
    submission_parser.add(
        "--environment-variables",
        default=None,
        type=nonestr,
        help=(
            "Key value pairs for environment variables formatted as a json string, "
            "e.g., '{'OMP_NUM_THREADS': 1, 'LAL_DATA_PATH'='/home/data'}'. These values "
            f"take precedence over --getenv. The default values are {ENVIRONMENT_DEFAULTS}."
        ),
    )
    submission_parser.add(
        "--getenv",
        default=None,
        action="append",
        type=nonestr,
        help="List of environment variables to copy from the current session.",
    )
    submission_parser.add(
        "--additional-transfer-paths",
        action="append",
        default=None,
        type=nonestr,
        help=(
            "Additional files that should be transferred to the analysis jobs. "
            "The default is not transferring any additional files. Additional "
            "files can be specified as a list in the configuration file [a, b] "
            "or on the command line as --additional-transfer-paths a "
            "--additonal-transfer-paths b"
        ),
    )
    submission_parser.add(
        "--disable-hdf5-locking",
        action=StoreBoolean,
        default=False,
        help=(
            "If true (default), disable HDF5 locking. This can improve "
            "stability on some clusters, but may cause issues if multiple "
            "processes are reading/writing to the same file."
            "This argument is deprecated and should be passed through --environment-variables"
        ),
    )
    submission_parser.add(
        "--log-directory",
        type=nonestr,
        default=None,
        help="If given, an alternative path for the log output",
    )
    submission_parser.add(
        "--osg",
        action="store_true",
        default=False,
        help="If true, format condor submission for running on OSG, default is False",
    )
    submission_parser.add(
        "--gpu-desired-sites",
        type=nonestr,
        help=(
            "A comma-separated list of desired sites, wrapped in quoates."
            " e.g., desired-sites='site1,site2'. This can be used on the OSG"
            " to specify specific run nodes. This determines which GPU site to use."
        ),
    )
    submission_parser.add(
        "--cpu-desired-sites",
        type=nonestr,
        help=(
            "A comma-separated list of desired sites, wrapped in quoates."
            " e.g., desired-sites='site1,site2'. This can be used on the OSG"
            " to specify specific run nodes. This determines which CPU site to use."
        ),
    )
    submission_parser.add(
        "--analysis-executable",
        default=None,
        type=nonestr,
        help=(
            "Path to an executable to replace bilby_pipe_analysis, be aware"
            " that this executable will pass the complete ini file (in the"
            " outdir.)"
        ),
    )
    submission_parser.add(
        "--analysis-executable-parser",
        default=None,
        type=nonestr,
        help=(
            "Python path to the analysis executable parser, used in conjunction"
            " with analysis-executable. Note, if this is not provided any"
            " new arguments to analysis-executable will raise a warning, but"
            " they will be passed to the executable directly."
        ),
    )
    submission_parser.add(
        "--scitoken-issuer",
        default=None,
        type=nonestr,
        choices=[None, "None", "igwn", "local"],
        help=(
            "The issuer of the scitoken to use for accessing IGWN proprietary "
            "data/services. If not given, this is automatically set based on "
            "the machine being used. This should only be set if you are planning "
            "to submit from a different machine to the one you are running on. "
            "The allowed options are :code:`igwn` and :code:`local`. "
            "For more details see "
            "https://computing.docs.ligo.org/guide/htcondor/credentials."
        ),
    )
    submission_parser.add(
        "--container",
        default=None,
        type=nonestr,
        help=(
            "(Optional) singularity image to use, see "
            "https://computing.docs.ligo.org/guide/htcondor/software "
            "and https://computing.docs.ligo.org/guide/dhtc/containers "
            "for more details."
        ),
    )
    # likelihood_parser = parser.add_argument_group(
    #     title="Likelihood arguments",
    #     description="Options for setting up the likelihood.",
    # )
    # likelihood_parser.add(
    #     "--distance-marginalization",
    #     action="store_true",
    #     default=False,
    #     help="Boolean. If true, use a distance-marginalized likelihood",
    # )
    # likelihood_parser.add(
    #     "--distance-marginalization-lookup-table",
    #     default=None,
    #     type=nonestr,
    #     help="Path to the distance-marginalization lookup table",
    # )
    #
    # likelihood_parser.add(
    #     "--phase-marginalization",
    #     action="store_true",
    #     default=False,
    #     help="Boolean. If true, use a phase-marginalized likelihood",
    # )
    # likelihood_parser.add(
    #     "--time-marginalization",
    #     action="store_true",
    #     default=False,
    #     help="Boolean. If true, use a time-marginalized likelihood",
    # )
    # likelihood_parser.add(
    #     "--jitter-time",
    #     action=StoreBoolean,
    #     default=True,
    #     help="Boolean. If true, and using a time-marginalized likelihood 'time jittering' will be performed",
    # )
    # likelihood_parser.add(
    #     "--reference-frame",
    #     default="sky",
    #     type=str,
    #     help="Reference frame for the sky parameterisation, either 'sky' (default) or, e.g., 'H1L1'",
    # )
    # likelihood_parser.add(
    #     "--time-reference",
    #     default="geocent",
    #     type=str,
    #     help="Time parameter to sample in, either 'geocent' (default) or, e.g., 'H1'",
    # )
    # likelihood_parser.add(
    #     "--likelihood-type",
    #     default="GravitationalWaveTransient",
    #     help=(
    #         "The likelihood. Can be one of [GravitationalWaveTransient, "
    #         "ROQGravitationalWaveTransient, zero] or python path to a bilby "
    #         "likelihood class available in the users installation. "
    #         "The --roq-folder or both --linear-matrix and --quadratic-matrix "
    #         "are required if the ROQ likelihood used. If both the options are "
    #         "specified, ROQ data are taken from roq-folder, and linear-matrix "
    #         "and quadratic-matrix are ignored."
    #         "If `zero` is given, a testing ZeroLikelihood is used which always"
    #         "return zero."
    #     ),
    # )
    # likelihood_parser.add(
    #     "--roq-folder", type=nonestr, default=None, help="The data for ROQ"
    # )
    # likelihood_parser.add(
    #     "--roq-linear-matrix",
    #     type=nonestr,
    #     default=None,
    #     help="Path to ROQ basis for linear inner products. This option is ignored if roq-folder is not None.",
    # )
    # likelihood_parser.add(
    #     "--roq-quadratic-matrix",
    #     type=nonestr,
    #     default=None,
    #     help="Path to ROQ basis for quadratic inner products. This option is ignored if roq-folder is not None.",
    # )
    # likelihood_parser.add(
    #     "--roq-weights",
    #     type=nonestr,
    #     default=None,
    #     help=(
    #         "If given, the ROQ weights to use (rather than building them). "
    #         "This must be given along with the roq-folder for checking"
    #     ),
    # )
    # likelihood_parser.add(
    #     "--roq-weight-format",
    #     type=nonestr,
    #     default=None,
    #     help=(
    #         "File format of roq weights. This should be npz, hdf5, or json. "
    #         "If not specified, it is set to npz if basis file is specified "
    #         "through roq-folder, and hdf5 if through roq-linear-matrix and "
    #         "roq-quadratic-matrix"
    #     ),
    # )
    # likelihood_parser.add(
    #     "--roq-scale-factor",
    #     default=1,
    #     type=float,
    #     help="Rescaling factor for the ROQ, default is 1 (no rescaling)",
    # )
    # likelihood_parser.add(
    #     "--extra-likelihood-kwargs",
    #     type=nonestr,
    #     default=None,
    #     help="Additional keyword arguments to pass to the likelihood. Any arguments "
    #     "which are named bilby_pipe arguments, e.g., distance_marginalization "
    #     "should NOT be included. This is only used if you are not using the "
    #     "GravitationalWaveTransient or ROQGravitationalWaveTransient likelihoods",
    # )

    output_parser = parser.add_argument_group(
        title="Output arguments", description="What kind of output/summary to generate."
    )
    # output_parser.add_argument(
    #     "--plot-trace",
    #     action="store_true",
    #     help="Create traceplots during the run",
    # )
    output_parser.add_argument(
        "--plot-data",
        action="store_true",
        help="Create plot of the frequency domain data",
    )
    # output_parser.add_argument(
    #     "--plot-injection",
    #     action="store_true",
    #     help="Create time-domain plot of the injection",
    # )
    output_parser.add_argument(
        "--plot-spectrogram",
        action="store_true",
        help="Create spectrogram plot",
    )
    # output_parser.add_argument(
    #     "--plot-calibration",
    #     action="store_true",
    #     help="Create calibration posterior plot",
    # )
    output_parser.add_argument(
        "--plot-corner",
        action="store_true",
        help="Create corner plot",
    )
    output_parser.add_argument(
        "--plot-weights",
        action="store_true",
        help="Create scatter plot of importance weights",
    )
    output_parser.add_argument(
        "--plot-log-probs",
        action="store_true",
        help="Create scatter plot of target versus proposal log probabilities",
    )
    # output_parser.add_argument(
    #     "--plot-marginal",
    #     action="store_true",
    #     help="Create 1-d marginal posterior plots",
    # )
    # output_parser.add_argument(
    #     "--plot-skymap", action="store_true", help="Create posterior skymap"
    # )
    # output_parser.add_argument(
    #     "--plot-waveform", action="store_true", help="Create waveform posterior plot"
    # )
    # output_parser.add_argument(
    #     "--plot-format",
    #     default="png",
    #     help="Format for making bilby_pipe plots, can be [png, pdf, html]. "
    #     "If specified format is not supported, will default to png.",
    # )
    #
    output_parser.add(
        "--create-summary", action="store_true", help="Create a PESummary page"
    )
    output_parser.add("--email", type=nonestr, help="Email for notifications")
    output_parser.add(
        "--notification",
        type=nonestr,
        default="Never",
        help=(
            "Notification setting for HTCondor jobs. "
            "One of 'Always','Complete','Error','Never'. "
            "If defined by 'Always', "
            "the owner will be notified whenever the job "
            "produces a checkpoint, as well as when the job completes. "
            "If defined by 'Complete', "
            "the owner will be notified when the job terminates. "
            "If defined by 'Error', "
            "the owner will only be notified if the job terminates abnormally, "
            "or if the job is placed on hold because of a failure, "
            "and not by user request. "
            "If defined by 'Never' (the default), "
            "the owner will not receive e-mail, regardless to what happens to the job. "
            "Note, an `email` arg is also required for notifications to be emailed. "
        ),
    )
    output_parser.add(
        "--queue",
        type=nonestr,
        help="Condor job queue. Use Online_PE for online parameter estimation runs.",
    )
    output_parser.add(
        "--existing-dir",
        type=nonestr,
        default=None,
        help=(
            "If given, add results to an directory with an an existing"
            " summary.html file"
        ),
    )
    output_parser.add(
        "--webdir",
        type=nonestr,
        default=None,
        help=(
            "Directory to store summary pages. If not given, defaults to "
            "outdir/results_page"
        ),
    )
    output_parser.add(
        "--summarypages-arguments",
        type=nonestr,
        default=None,
        help="Arguments (in the form of a dictionary) to pass to the summarypages executable",
    )
    output_parser.add(
        "--result-format",
        type=str,
        default="hdf5",
        choices=["json", "hdf5", "pickle"],
        help="Format to save the result file in.",
    )
    output_parser.add(
        "--final-result",
        action=StoreBoolean,
        default=True,
        help="If true (default), generate a set of lightweight downsamples final results.",
    )
    output_parser.add(
        "--final-result-nsamples",
        default=20000,
        type=int,
        help="Maximum number of samples to keep in the final results",
    )

    prior_parser = parser.add_argument_group(
        title="Prior arguments", description="Specify the prior settings."
    )
    # prior_parser.add(
    #     "--default-prior",
    #     default="PriorDict",
    #     type=str,
    #     help=(
    #         "The name of the prior set to base the prior on. Can be one of"
    #         "[PriorDict, BBHPriorDict, BNSPriorDict, CalibrationPriorDict]"
    #         "or a python path to a bilby prior class available in the user's installation."
    #     ),
    # )
    # prior_parser.add(
    #     "--deltaT",
    #     type=float,
    #     default=0.2,
    #     help=(
    #         "The symmetric width (in s) around the trigger time to"
    #         " search over the coalescence time"
    #     ),
    # )
    prior_parser_main = prior_parser.add_mutually_exclusive_group()
    # prior_parser_main.add(
    #     "--prior-file", type=nonestr, default=None, help="The prior file"
    # )
    prior_parser_main.add(
        "--prior-dict",
        type=nonestr,
        default=None,
        help=(
            "A dictionary of priors (alternative to prior-file). Multiline "
            "dictionaries are supported, but each line must contain a single"
            "parameter specification and finish with a comma. Dingo priors are set at "
            "network training time, so the prior-dict is used at importance sampling "
            "time to re-weight to the new prior. The prior-dict does not have to be "
            "a prior over the entire set of parameters, only the parameters for which "
            "the prior is changed."
        ),
    )
    # prior_parser.add(
    #     "--enforce-signal-duration",
    #     action=StoreBoolean,
    #     default=True,
    #     help=(
    #         "Whether to require that all signals fit within the segment duration. "
    #         "The signal duration is calculated using a post-Newtonian approximation."
    #     ),
    # )

    # postprocessing_parser = parser.add_argument_group(
    #     title="Post processing arguments",
    #     description="What post-processing to perform.",
    # )
    # postprocessing_parser.add(
    #     "--postprocessing-executable",
    #     type=nonestr,
    #     default=None,
    #     help=(
    #         "An executable name for postprocessing. A single postprocessing "
    #         " job is run as a child of all analysis jobs"
    #     ),
    # )
    # postprocessing_parser.add(
    #     "--postprocessing-arguments",
    #     type=nonestr,
    #     default=None,
    #     help="Arguments to pass to the postprocessing executable",
    # )
    # postprocessing_parser.add(
    #     "--single-postprocessing-executable",
    #     type=nonestr,
    #     default=None,
    #     help=(
    #         "An executable name for postprocessing. A single postprocessing "
    #         "job is run as a child for each analysis jobs: note the "
    #         "difference with respect postprocessing-executable"
    #     ),
    # )
    # postprocessing_parser.add(
    #     "--single-postprocessing-arguments",
    #     type=nonestr,
    #     default=None,
    #     help=(
    #         "Arguments to pass to the single postprocessing executable. The "
    #         "str '$RESULT' will be replaced by the path to the individual "
    #         "result file"
    #     ),
    # )

    # sampler_parser = parser.add_argument_group(title="Sampler arguments")
    # sampler_parser.add("--sampler", type=str, default="dynesty", help="Sampler to use")
    # sampler_parser.add(
    #     "--sampling-seed", default=None, type=noneint, help="Random sampling seed"
    # )

    # sampler_parser.add(
    #     "--sampler-kwargs",
    #     type=str,
    #     default="DynestyDefault",
    #     help=(
    #         "Dictionary of sampler-kwargs to pass in, e.g., {nlive: 1000} OR "
    #         "pass pre-defined set of sampler-kwargs {DynestyDefault, BilbyMCMCDefault, FastTest}"
    #     ),
    # )

    # Waveform arguments
    waveform_parser = parser.add_argument_group(
        title="Waveform arguments", description="Setting for the waveform generator"
    )
    # waveform_parser.add(
    #     "--waveform-generator",
    #     default="bilby.gw.waveform_generator.LALCBCWaveformGenerator",
    #     type=str,
    #     help="The waveform generator class, should be a python path. This will "
    #     "not be able to use any arguments not passed to the default.",
    # )
    waveform_parser.add(
        "--reference-frequency",
        default=None,
        type=nonefloat,
        help="The reference " "frequency",
    )
    waveform_parser.add(
        "--waveform-approximant",
        default=None,
        type=nonestr,
        help="The name of the waveform approximant to use for PE.",
    )
    # waveform_parser.add(
    #     "--catch-waveform-errors",
    #     default=True,
    #     action=StoreBoolean,
    #     help="Turns on waveform error catching",
    # )
    # waveform_parser.add(
    #     "--pn-spin-order",
    #     default=-1,
    #     type=int,
    #     help="Post-newtonian order to use for the spin",
    # )
    # waveform_parser.add(
    #     "--pn-tidal-order",
    #     default=-1,
    #     type=int,
    #     help="Post-Newtonian order to use for tides",
    # )
    # waveform_parser.add(
    #     "--pn-phase-order",
    #     default=-1,
    #     type=int,
    #     help="post-Newtonian order to use for the phase",
    # )
    # waveform_parser.add(
    #     "--pn-amplitude-order",
    #     default=0,
    #     type=int,
    #     help="Post-Newtonian order to use for the amplitude. Also "
    #     "used to determine the waveform starting frequency.",
    # )
    # waveform_parser.add(
    #     "--numerical-relativity-file",
    #     default=None,
    #     type=nonestr,
    #     help=(
    #         "Path to a h5 numerical relativity file to inject, see"
    #         "https://git.ligo.org/waveforms/lvcnr-lfs for examples"
    #     ),
    # )
    # waveform_parser.add(
    #     "--waveform-arguments-dict",
    #     default=None,
    #     type=nonestr,
    #     help=(
    #         "A dictionary of arbitrary additional waveform-arguments to pass"
    #         "  to the bilby waveform generator's `waveform_arguments`"
    #     ),
    # )
    # waveform_parser.add(
    #     "--mode-array",
    #     default=None,
    #     type=nonestr,
    #     action="append",
    #     help="Array of modes to use for the waveform. Should be "
    #     "a list of lists, eg. [[2,2], [2,-2]]",
    # )
    # waveform_parser.add(
    #     "--frequency-domain-source-model",
    #     default="lal_binary_black_hole",
    #     type=str,
    #     help=(
    #         "Name of the frequency domain source model. Can be one of"
    #         "[lal_binary_black_hole, lal_binary_neutron_star,"
    #         "lal_eccentric_binary_black_hole_no_spins, sinegaussian, "
    #         "supernova, supernova_pca_model] or any python  path to a bilby "
    #         " source function the users installation, e.g. examp.source.bbh"
    #     ),
    # )
    # waveform_parser.add(
    #     "--conversion-function",
    #     default=None,
    #     type=nonestr,
    #     help=(
    #         "Optional python path to a user-specified conversion function "
    #         "If unspecified, this is determined by the frequency_domain_source_model."
    #         "If the source-model contains binary_black_hole, "
    #         "the conversion function is bilby.gw.conversion.convert_to_lal_binary_black_hole_parameters. "
    #         "If the source-model contains binary_neutron_star, "
    #         "the generation function is bilby.gw.conversion.convert_to_lal_binary_black_hole_parameters. "
    #         "If you specify your own function, you may wish to use the I/O of those functions as templates."
    #         "If given as 'noconvert' (case insensitive), no conversion is used'"
    #     ),
    # )
    # waveform_parser.add(
    #     "--generation-function",
    #     default=None,
    #     type=nonestr,
    #     help=(
    #         "Optional python path to a user-specified generation function "
    #         "If unspecified, this is determined by the frequency_domain_source_model."
    #         "If the source-model contains binary_black_hole, "
    #         "the generation function is bilby.gw.conversion.generate_all_bbh_parameters. "
    #         "If the source-model contains binary_neutron_star, "
    #         "the generation function is bilby.gw.conversion.generate_all_bns_parameters. "
    #         "If you specify your own function, you may wish to use the I/O of those functions as templates"
    #         "If given as 'noconvert' (case insensitive), no generation is used'"
    #     ),
    # )

    #
    # Added for Dingo.
    #

    sampler_parser = parser.add_argument_group(title="Sampler arguments")
    sampler_parser.add(
        "--model",
        type=str,
        required=True,
        help="Neural network model for generating posterior samples.",
    )
    sampler_parser.add(
        "--model-init",
        type=nonestr,
        default=None,
        help="Neural network model for generating samples to initialize Gibbs sampling."
        "Must be provided if the main model is a GNPE model. ",
    )
    sampler_parser.add(
        "--recover-log-prob",
        action=StoreBoolean,
        default=True,
        help="For GNPE models, whether to recover the log probability by training an "
        "unconditional flow for the GNPE proxies.",
    )
    sampler_parser.add(
        "--device",
        type=str,
        default="cuda",
        choices=["cuda", "cpu"],
        help="Device to use for sampling. Choices are 'cpu' and 'cuda'. Default 'cuda'.",
    )
    sampler_parser.add(
        "--num-gnpe-iterations",
        type=int,
        default=30,
        help="Number of GNPE iterations to perform when using a GNPE model. Default 30.",
    )
    sampler_parser.add(
        "--num-samples",
        type=int,
        default=50000,
        help="Number of posterior samples desired. Default is 50000",
    )
    sampler_parser.add(
        "--batch-size",
        type=int,
        default=50000,
        help="Number of samples per batch. This is limited by the amount of GPU RAM. "
        "Default is 50000",
    )
    sampler_parser.add(
        "--density-recovery-settings",
        type=str,
        default="ProxyRecoveryDefault",
        help=(
            "Dictionary of density-recovery-settings to pass in, e.g., {num_samples: "
            "400_000, nde_settings: (...)} OR pass pre-defined set of "
            "density-recovery-settings {ProxyRecoveryDefault}"
        ),
    )
    sampler_parser.add(
        "--importance-sample",
        action=StoreBoolean,
        default=True,
        help=("Whether to perform importance sampling on result. (Default: True)"),
    )
    sampler_parser.add(
        "--importance-sampling-settings",
        type=str,
        default="Default",
        help=(
            "Dictionary of importance-sampling-settings to pass in, e.g., "
            "{synthetic_phase: {approximation_22_mode: False, (...)}} OR pass"
            "pre-defined set of density-recovery-settings {PhaseRecoveryDefault}"
        ),
    )
    sampler_parser.add(
        "--importance-sampling-updates",
        type=str,
        default="{}",
        help=(
            "Dictionary of updated settings to be used for importance sampling, "
            "including new prior, data conditioning, and waveform approximant. This "
            "will get populated with any settings provided elsewhere that would "
            "otherwise override model settings. This is useful for tweaking settings "
            "that networks were trained with."
        ),
    )
    sampler_parser.add(
        "--n-parallel",
        type=int,
        default=1,
        help=(
            "This sets the number of parallel condor jobs for importance sampling. Each"
            "of these jobs can in turn be parallelized across several CPU cores. The "
            "total number of processes is n-parallel * "
            "request-cpus-importance-sampling."
        ),
    )

    return parser<|MERGE_RESOLUTION|>--- conflicted
+++ resolved
@@ -146,10 +146,9 @@
             help="Filename for the data dump: only used internally by data_analysis",
         )
         parser.add(
-            "--event-data-files",
+            "--event-data-file",
             type=nonestr,
             default=None,
-            nargs="+",
             help="Filename for the event: only used internally by sampling and "
             "importance_sampling",
         )
@@ -188,7 +187,6 @@
         "--shift-segment-for-psd-generation-if-nan",
         action=StoreBoolean,
         default=False,
-<<<<<<< HEAD
         help=(
             "Occasionally there are Nans stored in the strain data from which the PSD is generated. "
             "If this method is activated, it will roll back the strain data which is being analyzed to "
@@ -209,35 +207,13 @@
     data_gen_pars.add(
         "--gps-file",
         type=nonestr,
-=======
->>>>>>> a5170181
-        help=(
-            "Occasionally there are Nans stored in the strain data from which the PSD is generated. "
-            "If this method is activated, it will roll back the strain data which is being analyzed to "
-            "a segement which contains no Nans."
-        ),
-    )
-    #
-    # data_gen_pars.add(
-    #     "--gps-tuple",
-    #     type=nonestr,
-    #     help=(
-    #         "Tuple of the (start, step, number) of GPS start times. For"
-    #         " example, (10, 1, 3) produces the gps start times [10, 11, 12]."
-    #         " If given, gps-file is ignored."
-    #     ),
-    #     default=None,
-    # )
-    # data_gen_pars.add(
-    #     "--gps-file",
-    #     type=nonestr,
-    #     help=(
-    #         "File containing segment GPS start times. This can be a multi-"
-    #         "column file if (a) it is comma-separated and (b) the zeroth "
-    #         "column contains the gps-times to use"
-    #     ),
-    #     default=None,
-    # )
+        help=(
+            "File containing segment GPS start times. This can be a multi-"
+            "column file if (a) it is comma-separated and (b) the zeroth "
+            "column contains the gps-times to use"
+        ),
+        default=None,
+    )
     data_gen_pars.add(
         "--timeslide-file",
         type=nonestr,
@@ -333,7 +309,6 @@
         default="osdf",
         help="URL type to use for datafind, default is osdf",
     )
-<<<<<<< HEAD
     data_type_pars = data_gen_pars.add_mutually_exclusive_group()
     data_type_pars.add(
         "--gaussian-noise",
@@ -345,19 +320,6 @@
     action="store_true",
     help="Use a zero noise realisation",
     )
-=======
-    # data_type_pars = data_gen_pars.add_mutually_exclusive_group()
-    # data_type_pars.add(
-        # "--gaussian-noise",
-        # action="store_true",
-        # help="If true, use simulated Gaussian noise",
-    # )
-    # data_gen_pars.add(
-    # "--zero-noise",
-    # action="store_true",
-    # help="Use a zero noise realisation",
-    # )
->>>>>>> a5170181
 
     det_parser = parser.add_argument_group(
         title="Detector arguments",
@@ -562,21 +524,6 @@
         "training will be used. Allowed waveform approximants are those implemented"
         "in lalsimulation",
     )
-<<<<<<< HEAD
-=======
-
-    injection_parser_noise_input = injection_parser.add_mutually_exclusive_group()
-    injection_parser_noise_input.add(
-        "--zero-noise",
-        action="store_true",
-        help="Use a zero noise realisation for the injection",
-    )
-    injection_parser_noise_input.add(
-        "--gaussian-noise",
-        action="store_true",
-        help="Use a gaussian noise realisation for the injection",
-    )
->>>>>>> a5170181
     injection_parser.add(
         "--num-noise-realizations",
         type=int,
