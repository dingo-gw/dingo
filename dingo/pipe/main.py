#
#  Adapted from bilby_pipe. In particular, uses the bilby_pipe data generation code.
#
import copy
import json
import os

import numpy as np

import dingo.pipe.create_injections

from bilby.core.prior import PriorDict
from bilby_pipe.input import Input
from bilby_pipe.main import MainInput as BilbyMainInput
from bilby_pipe.utils import (
    convert_string_to_dict,
    get_command_line_arguments,
    logger,
    parse_args,
    convert_prior_string_input,
    BilbyPipeError,
)

from .dag_creator import generate_dag
from .parser import create_parser
from .utils import dict_to_string

from ..gw.domains.build_domain import build_domain_from_model_metadata
from dingo.core.posterior_models.build_model import build_model_from_kwargs
<<<<<<< HEAD
=======
from ..gw.inference.gw_samplers import check_frequency_updates
>>>>>>> 220f2254
from ..gw.injection import Injection
from ..gw.noise.asd_dataset import ASDDataset

logger.name = "dingo_pipe"


def fill_in_arguments_from_model(args, perform_arg_checks=True):
    if perform_arg_checks:
        if args.prior_dict is not None:
            raise ValueError(
                "Do not specify prior-dict in INI file. This is obtained from "
                "the DINGO model. To update the prior, specify "
                "prior-dict-updates."
            )
        if args.model_reference_time is not None:
            raise ValueError(
                "Do not specify model-reference-time in INI file. This is obtained from the "
                "DINGO model."
            )

    logger.info(f"Loading dingo model from {args.model} in order to access settings.")

    try:
        model = build_model_from_kwargs(
            filename=args.model, device="meta", load_training_info=False
        )
    except RuntimeError:
        # 'meta' is not supported by older version of python / torch
        model = build_model_from_kwargs(
            filename=args.model, device=args.device, load_training_info=False
        )

    model_metadata = model.metadata

    domain = build_domain_from_model_metadata(model_metadata, base=True)

    prior = Injection.from_posterior_model_metadata(model_metadata).prior
    geocent_time_prior = prior["geocent_time"]
    deltaT = geocent_time_prior.maximum - geocent_time_prior.minimum

    # Offset needed in case of DeltaFunction priors not peaked at 0.0.
    Toffset = 0.5 * (geocent_time_prior.minimum + geocent_time_prior.maximum)

    # Dingo and Bilby have different conventions for the geocent_time prior. Dingo
    # always centers it around something close to 0.0, whereas Bilby centers it around
    # the trigger time. Drop the geocent_time parameter here so that bilby_pipe
    # re-builds it as needed for Bilby.
    del prior["geocent_time"]

    data_settings = model_metadata["train_settings"]["data"]

    # In dingo_pipe, we download and prepare data based on the model frequency range.
    # This is because different maximum frequencies for different detectors would
    # require separate domain objects within Dingo, and this is not implemented.
    # Instead, we update frequency ranges using masking within Dingo. Updated frequency
    # ranges are passed around within Dingo using the event_metadata.

    model_args = {
        "duration": domain.duration,
        "minimum_frequency": domain.f_min,
        "maximum_frequency": domain.f_max,
        "detectors": data_settings["detectors"],
        "waveform_approximant": model_metadata["dataset_settings"][
            "waveform_generator"
        ]["approximant"],
        "reference_frequency": model_metadata["dataset_settings"]["waveform_generator"][
            "f_ref"
        ],
        "deltaT": deltaT,
        "Toffset": Toffset,
        "prior_dict": dict_to_string(prior),
        "model_reference_time": model_metadata["train_settings"]["data"]["ref_time"],
    }

    changed_args = {}
    for k, v in model_args.items():
        args_v = getattr(args, k)
        if args_v is not None:
            # Convert type from str to enable comparison.
            try:
                # it's possible that the attribute is a dict
                # or list.
                # for example, the minimum-frequency could be
                # {H1: 20, L1:20}
                if isinstance(args_v, str) and "{" and "}" in args_v:
                    args_v = convert_string_to_dict(args_v)
                elif isinstance(args_v, list):
                    # if it's a list we need to strip quotes
                    # e.g. detectors = ["'H1'", "'L1'"]
                    # should become ["H1", "L1"] for the comparison
                    args_v = [l.strip("'") for l in args_v]
                elif isinstance(v, float):
                    args_v = float(args_v)
                elif isinstance(v, int):
                    args_v = int(args_v)
            except ValueError:
                pass

            if args_v != v:
                # this is for when the minimum-frequency is a float
                # but args_v is a dict
                if isinstance(args_v, dict) and all(
                    val == v for val in args_v.values()
                ):
                    continue

                if k in ["waveform_approximant"]:
                    raise NotImplementedError(
                        "Cannot change waveform approximant during importance sampling."
                    )  # TODO: Implement this. Also no error if passed explicitly as an update.
                if k in ["minimum_frequency", "maximum_frequency"]:
                    logger.info(
                        f"Strain-cropping: Plan to update network {k} from {v} to"
                        f" {args_v}."
                    )
                    continue  # Do not update args to model value.
                logger.warning(
                    f"Argument {k} provided to dingo_pipe as {args_v} "
                    f"inconsistent with value {v} in model file. Using model value for "
                    f"inference, and will attempt to change this during importance "
                    f"sampling."
                )
                changed_args[k] = args_v

        setattr(args, k, v)

    frequency_input = Input([], [], print_msg=False)
    frequency_input.detectors = model_args["detectors"]
    frequency_input.sampling_frequency = args.sampling_frequency
    frequency_input.minimum_frequency = args.minimum_frequency
    frequency_input.maximum_frequency = args.maximum_frequency
    check_frequency_updates(
        model_metadata,
        frequency_input.minimum_frequency_dict,
        frequency_input.maximum_frequency_dict,
    )

    # TODO: Also check consistency between model and init_model settings.

    # If an ASDDataset is specified, pull out PSDs and save them as .txt files. Use
    # these for downstream tasks by specifying the psd_dict.
    if args.asd_dataset:
        asd_dataset = ASDDataset(file_name=args.asd_dataset)
        domain_dict = copy.deepcopy(domain.domain_dict)
<<<<<<< HEAD
        if "window_factor" in domain_dict:
            del domain_dict["window_factor"]
=======
>>>>>>> 220f2254
        asd_dataset.update_domain(domain_dict)
        psd_dict = {}
        rng = np.random.default_rng(args.generation_seed)
        for ifo_name in args.detectors:
            psd_path = asd_dataset.save_psd(args.outdir, ifo_name, rng=rng)
            psd_dict[ifo_name] = str(psd_path)
        args.asd_dataset = None
        args.psd_dict = str(psd_dict)

    # Updates that are explicitly provided take priority.
    if args.importance_sampling_updates is None:
        importance_sampling_updates = {}
    else:
        importance_sampling_updates = convert_string_to_dict(
            args.importance_sampling_updates
        )
        importance_sampling_updates = {
            k.replace("-", "_"): v for k, v in importance_sampling_updates.items()
        }
    return {**changed_args, **importance_sampling_updates}, model_args


class MainInput(BilbyMainInput):
    def __init__(
        self, args, unknown_args, importance_sampling_updates, perform_checks=True
    ):
        # Settings added for dingo.

        self.model = args.model
        self.model_init = args.model_init
        self.num_gnpe_iterations = args.num_gnpe_iterations
        self.importance_sampling_updates = importance_sampling_updates
        self.prior_dict_updates = args.prior_dict_updates
        self.model_reference_time = args.model_reference_time

        Input.__init__(self, args, unknown_args, print_msg=False)

        self.known_args = args
        self.unknown_args = unknown_args
        self.ini = args.ini
        self.submit = args.submit
        self.condor_job_priority = args.condor_job_priority
        self.create_summary = args.create_summary
        self.scitoken_issuer = args.scitoken_issuer
        self.container = args.container

        # self.cosmology = args.cosmology

        self.outdir = args.outdir
        self.label = args.label
        self.log_directory = args.log_directory
        self.accounting = args.accounting
        self.accounting_user = args.accounting_user
        # self.sampler = args.sampler
        self.detectors = args.detectors
        self.coherence_test = (
            False  # dingo mod: Cannot use different sets of detectors.
        )
        self.data_dict = args.data_dict
        self.channel_dict = args.channel_dict
        self.frame_type_dict = args.frame_type_dict
        self.data_find_url = args.data_find_url
        self.data_find_urltype = args.data_find_urltype
        self.n_parallel = args.n_parallel
        # useful when condor nodes don't have access to submit filesystem
        self.transfer_files = args.transfer_files
        self.additional_transfer_paths = args.additional_transfer_paths
        self.osg = args.osg
        self.desired_sites = (
            args.cpu_desired_sites
        )  # Dummy variable so bilby_pipe doesn't complain.
        self.cpu_desired_sites = args.cpu_desired_sites
        self.gpu_desired_sites = args.gpu_desired_sites
        self.generation_desired_sites = args.generation_desired_sites
        # self.analysis_executable = args.analysis_executable
        # self.analysis_executable_parser = args.analysis_executable_parser
        self.result_format = "hdf5"
        self.final_result = args.final_result
        self.final_result_nsamples = args.final_result_nsamples

        self.webdir = args.webdir
        self.email = args.email
        self.notification = args.notification
        self.queue = args.queue
        self.existing_dir = args.existing_dir

        self.scheduler = args.scheduler
        self.scheduler_args = args.scheduler_args
        self.scheduler_module = args.scheduler_module
        self.scheduler_env = args.scheduler_env
        self.scheduler_analysis_time = args.scheduler_analysis_time
        self.disable_hdf5_locking = args.disable_hdf5_locking
        self.environment_variables = args.environment_variables
        self.getenv = args.getenv

        self.waveform_approximant = args.waveform_approximant
        #
        # self.time_reference = args.time_reference
        self.time_reference = "geocent"
        # self.reference_frame = args.reference_frame
        # self.likelihood_type = args.likelihood_type
        self.duration = args.duration
        # self.phase_marginalization = args.phase_marginalization
        self.prior_file = None  # Dingo update. To change prior use the prior_dict.
        self.prior_dict = args.prior_dict
        self.default_prior = "BBHPriorDict"
        self.minimum_frequency = args.minimum_frequency
        self.enforce_signal_duration = args.enforce_signal_duration

        self.run_local = args.local
        self.generation_pool = args.generation_pool
        self.local_generation = args.local_generation
        self.local_plot = args.local_plot

        self.post_trigger_duration = args.post_trigger_duration

        # self.ignore_gwpy_data_quality_check = args.ignore_gwpy_data_quality_check
        self.trigger_time = args.trigger_time
        self.deltaT = args.deltaT
        self.Toffset = args.Toffset
        self.gps_tuple = args.gps_tuple
        self.gps_file = args.gps_file
        self.timeslide_file = args.timeslide_file
        self.gaussian_noise = args.gaussian_noise
        self.zero_noise = args.zero_noise
        self.n_simulation = args.n_simulation

        self.injection = args.injection
        self.injection_numbers = args.injection_numbers
        self.injection_file = args.injection_file
        self.injection_dict = args.injection_dict
        self.save_bilby_data_dump = args.save_bilby_data_dump
        # self.injection_waveform_arguments = args.injection_waveform_arguments
        # self.injection_waveform_approximant = args.injection_waveform_approximant
        # self.injection_frequency_domain_source_model = (
        #     args.injection_frequency_domain_source_model
        # )
<<<<<<< HEAD
=======
        # self.injection_waveform_generator_class_ctor_args = (
        #     args.injection_waveform_generator_constructor_dict
        # )
>>>>>>> 220f2254
        self.generation_seed = args.generation_seed
        if self.importance_sampling_updates and self.gaussian_noise:
            raise ValueError(
                "Cannot update data for importance sampling if using "
                "simulated Gaussian noise. This risks inconsistent noise "
                "realizations."
            )

        self.importance_sample = args.importance_sample

        self.request_disk = args.request_disk
        self.request_memory_generation = args.request_memory_generation
        self.request_memory = args.request_memory
        self.request_memory_importance_sampling = args.request_memory_importance_sampling
        self.request_cpus = args.request_cpus
        self.request_cpus_importance_sampling = args.request_cpus_importance_sampling
        # self.sampler_kwargs = args.sampler_kwargs
        # self.mpi_samplers = ["pymultinest"]
        # self.use_mpi = (self.sampler in self.mpi_samplers) and (self.request_cpus > 1)
        #
        # # Set plotting options when need the plot node
        self.plot_node_needed = False
        for plot_attr in [
            "corner",
            "weights",
            "log_probs",
        ]:
            attr = f"plot_{plot_attr}"
            setattr(self, attr, getattr(args, attr))
            if getattr(self, attr):
                self.plot_node_needed = True

        self.plot_pp = args.plot_pp
        #
        # # Set all other plotting options
        # for plot_attr in [
        #     "trace",
        #     "data",
        #     "injection",
        #     "spectrogram",
        #     "format",
        # ]:
        #     attr = f"plot_{plot_attr}"
        #     setattr(self, attr, getattr(args, attr))
        #
        # self.postprocessing_executable = args.postprocessing_executable
        # self.postprocessing_arguments = args.postprocessing_arguments
        # self.single_postprocessing_executable = args.single_postprocessing_executable
        # self.single_postprocessing_arguments = args.single_postprocessing_arguments
        #
        self.summarypages_arguments = args.summarypages_arguments

        self.psd_dict = args.psd_dict
        self.psd_maximum_duration = args.psd_maximum_duration
        self.psd_length = args.psd_length
        self.psd_fractional_overlap = args.psd_fractional_overlap
        self.psd_start_time = args.psd_start_time
        self.spline_calibration_envelope_dict = args.spline_calibration_envelope_dict

        if perform_checks:
            # self.check_source_model(args)
            # self.check_calibration_prior_boundary(args)
            # self.check_cpu_parallelisation()
            if self.injection:
                self.check_injection()

        self.requirements = []
        self.device = args.device
        self.simple_submission = args.simple_submission

        if args.extra_lines:
            self.extra_lines = args.extra_lines
        else:
            self.extra_lines = []

        if args.sampling_requirements:
            self.sampling_requirements = args.sampling_requirements
        else:
            self.sampling_requirements = []

    @property
    def request_cpus_importance_sampling(self):
        return self._request_cpus_importance_sampling

    @request_cpus_importance_sampling.setter
    def request_cpus_importance_sampling(self, request_cpus_importance_sampling):
        logger.info(
            f"Setting analysis request_cpus_importance_sampling = "
            f"{request_cpus_importance_sampling}"
        )
        self._request_cpus_importance_sampling = request_cpus_importance_sampling

    @property
    def prior_dict_updates(self):
        """The input prior_dict from the ini (if given)

        Note, this is not the bilby prior (see self.priors for that), this is
        a key-val dictionary where the val's are strings which are converting
        into bilby priors in `_get_prior
        """
        return self._prior_dict_updates

    @prior_dict_updates.setter
    def prior_dict_updates(self, prior_dict_updates):
        if isinstance(prior_dict_updates, dict):
            prior_dict_updates = prior_dict_updates
        elif isinstance(prior_dict_updates, str):
            prior_dict_updates = convert_prior_string_input(prior_dict_updates)
        elif prior_dict_updates is None:
            self._prior_dict_updates = None
            return
        else:
            raise BilbyPipeError(
                f"prior_dict_updates={prior_dict_updates} not " f"understood"
            )

        self._prior_dict_updates = {
            self._convert_prior_dict_key(key): val
            for key, val in prior_dict_updates.items()
        }

    def _get_priors(self, add_time=True):
        priors = super()._get_priors(add_time=add_time)
        priors.update(PriorDict(self.prior_dict_updates))
        return priors

    def check_injection(self):
        """Check injection behaviour

        If injections are requested, either use the injection-dict,
        injection-file, or create an injection-file

        """
        default_injection_file_name = "{}/{}_injection_file.dat".format(
            self.data_directory, self.label
        )
        if self.injection_dict is not None:
            logger.debug(
                "Using injection dict from ini file {}".format(
                    json.dumps(self.injection_dict, indent=2)
                )
            )
        elif self.injection_file is not None:
            logger.debug(f"Using injection file {self.injection_file}")
        elif os.path.isfile(default_injection_file_name):
            # This is done to avoid overwriting the injection file
            logger.debug(f"Using injection file {default_injection_file_name}")
            self.injection_file = default_injection_file_name
        else:
            logger.debug("No injection file found, generating one now")

            if self.gps_file is not None or self.gps_tuple is not None:
                if self.n_simulation > 0 and self.n_simulation != len(self.gpstimes):
                    raise BilbyPipeError(
                        "gps_file/gps_tuple option and n_simulation are not matched"
                    )
                gpstimes = self.gpstimes
                n_injection = len(gpstimes)
            else:
                gpstimes = None
                n_injection = self.n_simulation

            if self.trigger_time is None:
                # Use the model reference time as the trigger time by default. This
                # avoids needing to adjust sky position in post-postprocessing,
                # and it avoids complications due to DeltaFunction ra priors.
                trigger_time_injections = self.model_reference_time
            else:
                trigger_time_injections = self.trigger_time

            dingo.pipe.create_injections.create_injection_file(
                filename=default_injection_file_name,
                prior_file=self.prior_file,
                prior_dict=self._get_priors(
                    add_time=False
                ),  # ensure prior-dict-updates incorporated
                n_injection=n_injection,
                trigger_time=trigger_time_injections,
                deltaT=self.deltaT,
                Toffset=self.Toffset,  # dingo-pipe mod
                gpstimes=gpstimes,
                duration=self.duration,
                post_trigger_duration=self.post_trigger_duration,
                generation_seed=self.generation_seed,
                extension="dat",
                default_prior=self.default_prior,
            )
            self.injection_file = default_injection_file_name

        # Check the gps_file has the sample length as number of simulation
        if self.gps_file is not None:
            if len(self.gpstimes) != len(self.injection_df):
                raise BilbyPipeError("Injection file length does not match gps_file")

        if self.n_simulation > 0:
            if self.n_simulation != len(self.injection_df):
                raise BilbyPipeError(
                    "n-simulation does not match the number of injections: "
                    "please check your ini file"
                )
        elif self.n_simulation == 0 and self.gps_file is None:
            self.n_simulation = len(self.injection_df)
            logger.debug(
                f"Setting n_simulation={self.n_simulation} to match injections"
            )


def write_complete_config_file(parser, args, inputs, input_cls=MainInput):
    args_dict = vars(args).copy()
    for key, val in args_dict.items():
        if key == "label":
            continue
        if isinstance(val, str):
            if os.path.isfile(val) or os.path.isdir(val):
                if not args.osg:
                    setattr(args, key, os.path.abspath(val))
                else:
                    setattr(args, key, val)
        if isinstance(val, list):
            if isinstance(val[0], str):
                setattr(args, key, f"[{', '.join(val)}]")
    # args.sampler_kwargs = str(inputs.sampler_kwargs)
    args.importance_sampling_updates = str(inputs.importance_sampling_updates)
    args.submit = False
    parser.write_to_file(
        filename=inputs.complete_ini_file,
        args=args,
        overwrite=False,
        include_description=False,
    )

    # Verify that the written complete config is identical to the source config
    # complete_args = parser.parse([inputs.complete_ini_file])
    # complete_inputs = input_cls(complete_args, "")
    # ignore_keys = ["scheduler_module", "submit"]
    # differences = []
    # for key, val in inputs.__dict__.items():
    #     if key in ignore_keys:
    #         continue
    #     if key not in complete_args:
    #         continue
    #     if isinstance(val, pd.DataFrame) and all(val == complete_inputs.__dict__[key]):
    #         continue
    #     if isinstance(val, np.ndarray) and all(
    #         np.array(val) == np.array(complete_inputs.__dict__[key])
    #     ):
    #         continue
    #     if isinstance(val, str) and os.path.isfile(val):
    #         # Check if it is relpath vs abspath
    #         if os.path.abspath(val) == os.path.abspath(complete_inputs.__dict__[key]):
    #             continue
    #     if val == complete_inputs.__dict__[key]:
    #         continue
    #
    #     differences.append(key)
    #
    # if len(differences) > 0:
    #     for key in differences:
    #         print(key, f"{inputs.__dict__[key]} -> {complete_inputs.__dict__[key]}")
    # raise BilbyPipeError(
    #     "The written config file {} differs from the source {} in {}".format(
    #         inputs.ini, inputs.complete_ini_file, differences
    #     )
    # )


def main():
    parser = create_parser(top_level=True)
    args, unknown_args = parse_args(get_command_line_arguments(), parser)

    importance_sampling_updates, model_args = fill_in_arguments_from_model(args)
    inputs = MainInput(args, unknown_args, importance_sampling_updates)
    write_complete_config_file(parser, args, inputs)

    # TODO: Use two sets of inputs! The first must match the network; the second is
    #  used in importance sampling.

    generate_dag(inputs)

    if len(unknown_args) > 0:
        print(f"Unrecognized arguments {unknown_args}")<|MERGE_RESOLUTION|>--- conflicted
+++ resolved
@@ -27,10 +27,7 @@
 
 from ..gw.domains.build_domain import build_domain_from_model_metadata
 from dingo.core.posterior_models.build_model import build_model_from_kwargs
-<<<<<<< HEAD
-=======
 from ..gw.inference.gw_samplers import check_frequency_updates
->>>>>>> 220f2254
 from ..gw.injection import Injection
 from ..gw.noise.asd_dataset import ASDDataset
 
@@ -175,11 +172,6 @@
     if args.asd_dataset:
         asd_dataset = ASDDataset(file_name=args.asd_dataset)
         domain_dict = copy.deepcopy(domain.domain_dict)
-<<<<<<< HEAD
-        if "window_factor" in domain_dict:
-            del domain_dict["window_factor"]
-=======
->>>>>>> 220f2254
         asd_dataset.update_domain(domain_dict)
         psd_dict = {}
         rng = np.random.default_rng(args.generation_seed)
@@ -317,12 +309,9 @@
         # self.injection_frequency_domain_source_model = (
         #     args.injection_frequency_domain_source_model
         # )
-<<<<<<< HEAD
-=======
         # self.injection_waveform_generator_class_ctor_args = (
         #     args.injection_waveform_generator_constructor_dict
         # )
->>>>>>> 220f2254
         self.generation_seed = args.generation_seed
         if self.importance_sampling_updates and self.gaussian_noise:
             raise ValueError(
