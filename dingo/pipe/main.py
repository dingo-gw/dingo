#
#  Adapted from bilby_pipe. In particular, uses the bilby_pipe data generation code.
#
import os

from bilby_pipe.input import Input
from bilby_pipe.main import MainInput as BilbyMainInput
from bilby_pipe.utils import (
    parse_args,
    get_command_line_arguments,
    logger,
    convert_string_to_dict,
)

from .dag_creator import generate_dag
from .parser import create_parser

from dingo.gw.domains import build_domain_from_model_metadata
from dingo.core.posterior_models.build_model import build_model_from_kwargs

logger.name = "dingo_pipe"


def fill_in_arguments_from_model(args):
    logger.info(f"Loading dingo model from {args.model} in order to access settings.")
<<<<<<< HEAD
    model = build_model_from_kwargs(filename=args.model, device="meta", load_training_info=False)
=======
    model = build_model_from_kwargs(
        filename=args.model, device="meta", load_training_info=False
    )
>>>>>>> 204e4335
    model_metadata = model.metadata

    domain = build_domain_from_model_metadata(model_metadata, base=True)

    data_settings = model_metadata["train_settings"]["data"]

    model_args = {
        "duration": domain.duration,
        "minimum_frequency": domain.f_min,
        "maximum_frequency": domain.f_max,
        "detectors": data_settings["detectors"],
        "sampling_frequency": data_settings["window"]["f_s"],
        "tukey_roll_off": data_settings["window"]["roll_off"],
        "waveform_approximant": model_metadata["dataset_settings"][
            "waveform_generator"
        ]["approximant"],
    }

    changed_args = {}
    for k, v in model_args.items():
        args_v = getattr(args, k)
        if args_v is not None:
            # Convert type from str to enable comparison.
            try:
                if isinstance(v, float):
                    args_v = float(args_v)
                elif isinstance(v, int):
                    args_v = int(args_v)
            except ValueError:
                pass

            if args_v != v:
                if k in ["waveform_approximant"]:
                    raise NotImplementedError(
                        "Cannot change waveform approximant during importance sampling."
                    )  # TODO: Implement this. Also no error if passed explicitly as an update.
                logger.warning(
                    f"Argument {k} provided to dingo_pipe as {args_v} "
                    f"does not match value {v} in model file. Using model value for "
                    f"inference, and will attempt to change this during importance "
                    f"sampling."
                )
                changed_args[k] = args_v

        setattr(args, k, v)

    # TODO: Also check consistency between model and init_model settings.

    # Updates that are explicitly provided take priority.
    if args.importance_sampling_updates is None:
        importance_sampling_updates = {}
    else:
        importance_sampling_updates = convert_string_to_dict(
            args.importance_sampling_updates
        )
        importance_sampling_updates = {
            k.replace("-", "_"): v for k, v in importance_sampling_updates.items()
        }
    return {**changed_args, **importance_sampling_updates}, model_args


class MainInput(BilbyMainInput):
    def __init__(self, args, unknown_args, importance_sampling_updates):
        # Settings added for dingo.

        self.model = args.model
        self.model_init = args.model_init
        self.num_gnpe_iterations = args.num_gnpe_iterations
        self.importance_sampling_updates = importance_sampling_updates

        Input.__init__(self, args, unknown_args, print_msg=False)

        self.known_args = args
        self.unknown_args = unknown_args
        self.ini = args.ini
        self.submit = args.submit
        self.condor_job_priority = args.condor_job_priority
        self.create_summary = args.create_summary
        self.scitoken_issuer = args.scitoken_issuer

        self.outdir = args.outdir
        self.label = args.label
        self.log_directory = args.log_directory
        self.accounting = args.accounting
        self.accounting_user = args.accounting_user
        # self.sampler = args.sampler
        self.detectors = args.detectors
        self.coherence_test = (
            False  # dingo mod: Cannot use different sets of detectors.
        )
        self.data_dict = args.data_dict
        self.channel_dict = args.channel_dict
        self.frame_type_dict = args.frame_type_dict
        self.data_find_url = args.data_find_url
        self.data_find_urltype = args.data_find_urltype
        self.n_parallel = args.n_parallel
        self.transfer_files = args.transfer_files
        self.additional_transfer_paths = args.additional_transfer_paths
        self.osg = args.osg
        self.desired_sites = args.desired_sites
        # self.analysis_executable = args.analysis_executable
        # self.analysis_executable_parser = args.analysis_executable_parser
        self.result_format = "hdf5"
        self.final_result = args.final_result
        self.final_result_nsamples = args.final_result_nsamples

        self.webdir = args.webdir
        self.email = args.email
        self.notification = args.notification
        self.queue = args.queue
        self.existing_dir = args.existing_dir

        self.scheduler = args.scheduler
        self.scheduler_args = args.scheduler_args
        self.scheduler_module = args.scheduler_module
        self.scheduler_env = args.scheduler_env
        self.scheduler_analysis_time = args.scheduler_analysis_time
        self.disable_hdf5_locking = args.disable_hdf5_locking
        self.environment_variables = args.environment_variables
        self.getenv = args.getenv

        # self.waveform_approximant = args.waveform_approximant
        #
        # self.time_reference = args.time_reference
        self.time_reference = "geocent"
        # self.reference_frame = args.reference_frame
        # self.likelihood_type = args.likelihood_type
        self.duration = args.duration
        # self.phase_marginalization = args.phase_marginalization
        self.prior_file = None  # Dingo update. To change prior use the priod_dict.
        self.prior_dict = args.prior_dict
        self.default_prior = "PriorDict"
        self.minimum_frequency = args.minimum_frequency
        # self.enforce_signal_duration = args.enforce_signal_duration
        self.generation_pool = args.generation_pool

        self.run_local = args.local
        self.generation_pool = args.generation_pool
        self.local_generation = args.local_generation
        self.local_plot = args.local_plot

        self.post_trigger_duration = args.post_trigger_duration

        # self.ignore_gwpy_data_quality_check = args.ignore_gwpy_data_quality_check
        self.trigger_time = args.trigger_time
        # self.deltaT = args.deltaT
        self.gps_tuple = args.gps_tuple
        self.gps_file = args.gps_file
        self.timeslide_file = args.timeslide_file
        self.gaussian_noise = False  # DINGO MOD: Cannot use different noise types.
        self.zero_noise = False  # DINGO MOD: does not support zero noise yet
        # self.n_simulation = args.n_simulation
        #
        # self.injection = args.injection
        # self.injection_numbers = args.injection_numbers
        self.injection_file = args.injection_file
        # self.injection_dict = args.injection_dict
        # self.injection_waveform_arguments = args.injection_waveform_arguments
        # self.injection_waveform_approximant = args.injection_waveform_approximant
        # self.generation_seed = args.generation_seed
        # if self.injection:
        #     self.check_injection()

        self.importance_sample = args.importance_sample

        self.request_disk = args.request_disk
        self.request_memory = args.request_memory
        self.request_memory_generation = args.request_memory_generation
        self.request_cpus = args.request_cpus
        self.request_cpus_importance_sampling = args.request_cpus_importance_sampling
        # self.sampler_kwargs = args.sampler_kwargs
        # self.mpi_samplers = ["pymultinest"]
        # self.use_mpi = (self.sampler in self.mpi_samplers) and (self.request_cpus > 1)
        #
        # # Set plotting options when need the plot node
        self.plot_node_needed = False
        for plot_attr in [
            "corner",
            "weights",
            "log_probs",
        ]:
            attr = f"plot_{plot_attr}"
            setattr(self, attr, getattr(args, attr))
            if getattr(self, attr):
                self.plot_node_needed = True
        #
        # # Set all other plotting options
        # for plot_attr in [
        #     "trace",
        #     "data",
        #     "injection",
        #     "spectrogram",
        #     "format",
        # ]:
        #     attr = f"plot_{plot_attr}"
        #     setattr(self, attr, getattr(args, attr))
        #
        # self.postprocessing_executable = args.postprocessing_executable
        # self.postprocessing_arguments = args.postprocessing_arguments
        # self.single_postprocessing_executable = args.single_postprocessing_executable
        # self.single_postprocessing_arguments = args.single_postprocessing_arguments
        #
        self.summarypages_arguments = args.summarypages_arguments

        self.psd_dict = args.psd_dict
        self.psd_maximum_duration = args.psd_maximum_duration
        self.psd_length = args.psd_length
        self.psd_fractional_overlap = args.psd_fractional_overlap
        self.psd_start_time = args.psd_start_time
        self.spline_calibration_envelope_dict = args.spline_calibration_envelope_dict

        # self.check_source_model(args)

        self.requirements = []
        self.device = args.device
        self.simple_submission = args.simple_submission

        if args.extra_lines:
            self.extra_lines = args.extra_lines
        else:
            self.extra_lines = []

        if args.sampling_requirements:
            self.sampling_requirements = args.sampling_requirements
        else:
            self.sampling_requirements = []

    @property
    def request_cpus_importance_sampling(self):
        return self._request_cpus_importance_sampling

    @request_cpus_importance_sampling.setter
    def request_cpus_importance_sampling(self, request_cpus_importance_sampling):
        logger.info(
            f"Setting analysis request_cpus_importance_sampling = "
            f"{request_cpus_importance_sampling}"
        )
        self._request_cpus_importance_sampling = request_cpus_importance_sampling

    @property
    def priors(self):
        """Read in and compose the prior at run-time"""
        if getattr(self, "_priors", None) is None:
            self._priors = self._get_priors(add_time=False)
        return self._priors


def write_complete_config_file(parser, args, inputs, input_cls=MainInput):
    args_dict = vars(args).copy()
    for key, val in args_dict.items():
        if key == "label":
            continue
        if isinstance(val, str):
            if os.path.isfile(val) or os.path.isdir(val):
                setattr(args, key, os.path.abspath(val))
        if isinstance(val, list):
            if isinstance(val[0], str):
                setattr(args, key, f"[{', '.join(val)}]")
    # args.sampler_kwargs = str(inputs.sampler_kwargs)
    args.importance_sampling_updates = str(inputs.importance_sampling_updates)
    args.submit = False
    parser.write_to_file(
        filename=inputs.complete_ini_file,
        args=args,
        overwrite=False,
        include_description=False,
    )

    # Verify that the written complete config is identical to the source config
    # complete_args = parser.parse([inputs.complete_ini_file])
    # complete_inputs = input_cls(complete_args, "")
    # ignore_keys = ["scheduler_module", "submit"]
    # differences = []
    # for key, val in inputs.__dict__.items():
    #     if key in ignore_keys:
    #         continue
    #     if key not in complete_args:
    #         continue
    #     if isinstance(val, pd.DataFrame) and all(val == complete_inputs.__dict__[key]):
    #         continue
    #     if isinstance(val, np.ndarray) and all(
    #         np.array(val) == np.array(complete_inputs.__dict__[key])
    #     ):
    #         continue
    #     if isinstance(val, str) and os.path.isfile(val):
    #         # Check if it is relpath vs abspath
    #         if os.path.abspath(val) == os.path.abspath(complete_inputs.__dict__[key]):
    #             continue
    #     if val == complete_inputs.__dict__[key]:
    #         continue
    #
    #     differences.append(key)
    #
    # if len(differences) > 0:
    #     for key in differences:
    #         print(key, f"{inputs.__dict__[key]} -> {complete_inputs.__dict__[key]}")
    # raise BilbyPipeError(
    #     "The written config file {} differs from the source {} in {}".format(
    #         inputs.ini, inputs.complete_ini_file, differences
    #     )
    # )


def main():
    parser = create_parser(top_level=True)
    args, unknown_args = parse_args(get_command_line_arguments(), parser)

    importance_sampling_updates, model_args = fill_in_arguments_from_model(args)
    inputs = MainInput(args, unknown_args, importance_sampling_updates)
    write_complete_config_file(parser, args, inputs)

    # TODO: Use two sets of inputs! The first must match the network; the second is
    #  used in importance sampling.

    generate_dag(inputs, model_args)

    if len(unknown_args) > 0:
        print(f"Unrecognized arguments {unknown_args}")<|MERGE_RESOLUTION|>--- conflicted
+++ resolved
@@ -23,13 +23,9 @@
 
 def fill_in_arguments_from_model(args):
     logger.info(f"Loading dingo model from {args.model} in order to access settings.")
-<<<<<<< HEAD
-    model = build_model_from_kwargs(filename=args.model, device="meta", load_training_info=False)
-=======
     model = build_model_from_kwargs(
         filename=args.model, device="meta", load_training_info=False
     )
->>>>>>> 204e4335
     model_metadata = model.metadata
 
     domain = build_domain_from_model_metadata(model_metadata, base=True)
@@ -164,7 +160,6 @@
         self.default_prior = "PriorDict"
         self.minimum_frequency = args.minimum_frequency
         # self.enforce_signal_duration = args.enforce_signal_duration
-        self.generation_pool = args.generation_pool
 
         self.run_local = args.local
         self.generation_pool = args.generation_pool
