--- conflicted
+++ resolved
@@ -27,12 +27,9 @@
 
 from ..gw.domains.build_domain import build_domain_from_model_metadata
 from dingo.core.posterior_models.build_model import build_model_from_kwargs
-<<<<<<< HEAD
 from ..gw.inference.gw_samplers import check_frequency_updates
-=======
 from ..gw.injection import Injection
 from ..gw.noise.asd_dataset import ASDDataset
->>>>>>> 0cd332ab
 
 logger.name = "dingo_pipe"
 
@@ -113,9 +110,9 @@
         if args_v is not None:
             # Convert type from str to enable comparison.
             try:
-                # it's possible that the attribute is a dict 
+                # it's possible that the attribute is a dict
                 # or list.
-                # for example, the minimum-frequency could be 
+                # for example, the minimum-frequency could be
                 # {H1: 20, L1:20}
                 if "{" and "}" in args_v:
                     args_v = convert_string_to_dict(args_v)
@@ -132,8 +129,8 @@
                 pass
 
             if args_v != v:
-                # this is for when the minimum-frequency is a float 
-                # but args_v is a dict 
+                # this is for when the minimum-frequency is a float
+                # but args_v is a dict
                 if isinstance(args_v, dict) and all(val == v for val in args_v.values()):
                     continue
 
@@ -199,9 +196,6 @@
         importance_sampling_updates = {
             k.replace("-", "_"): v for k, v in importance_sampling_updates.items()
         }
-
-    # changed_args and sampling_updates are included in importance_sampling_updates because they might influence
-    # the likelihood computation
     return {**changed_args, **importance_sampling_updates}, model_args
 
 
