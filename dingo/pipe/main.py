#
#  Adapted from bilby_pipe. In particular, uses the bilby_pipe data generation code.
#
<<<<<<< HEAD
import ast
import numpy as np
=======
import copy
import json
>>>>>>> c4faf146
import os

import numpy as np

import dingo.pipe.create_injections

from bilby.core.prior import PriorDict
from bilby_pipe.input import Input
from bilby_pipe.main import MainInput as BilbyMainInput
from bilby_pipe.utils import (
    convert_string_to_dict,
    get_command_line_arguments,
    logger,
    parse_args,
    convert_prior_string_input,
    BilbyPipeError,
)

<<<<<<< HEAD
from dingo.core.posterior_models.build_model import build_model_from_kwargs
from dingo.gw.domains import build_domain_from_model_metadata
from dingo.gw.transforms import DETECTOR_DICT

=======
>>>>>>> c4faf146
from .dag_creator import generate_dag
from .parser import create_parser
from .utils import dict_to_string

from ..gw.domains.build_domain import build_domain_from_model_metadata
from dingo.core.posterior_models.build_model import build_model_from_kwargs
from ..gw.inference.gw_samplers import check_frequency_updates
from ..gw.injection import Injection
from ..gw.noise.asd_dataset import ASDDataset

logger.name = "dingo_pipe"


def fill_in_arguments_from_model(args, perform_arg_checks=True):
    if perform_arg_checks:
        if args.prior_dict is not None:
            raise ValueError(
                "Do not specify prior-dict in INI file. This is obtained from "
                "the DINGO model. To update the prior, specify "
                "prior-dict-updates."
            )
        if args.model_reference_time is not None:
            raise ValueError(
                "Do not specify model-reference-time in INI file. This is obtained from the "
                "DINGO model."
            )

    logger.info(f"Loading dingo model from {args.model} in order to access settings.")

    try:
        model = build_model_from_kwargs(
            filename=args.model, device="meta", load_training_info=False
        )
    except RuntimeError:
        # 'meta' is not supported by older version of python / torch
        model = build_model_from_kwargs(
            filename=args.model, device=args.device, load_training_info=False
        )

    model_metadata = model.metadata

    domain = build_domain_from_model_metadata(model_metadata, base=True)
<<<<<<< HEAD

    data_settings = model_metadata["train_settings"]["data"]
    flexible_detectors = (
        True
        if "tokenization" in data_settings
        and (
            "drop_detectors" in data_settings["tokenization"]
            or "drop_random_tokens" in data_settings["tokenization"]
        )
        else False
    )
    # minimum_frequency and maximum_frequency in model_args are provided to the data_generation node.
    # We want to download the data for the full frequency range because different frequency ranges for each detector
    # would require different domains for each detector required for certain transforms. Significant code changes would
    # be needed to address this. Therefore, updates to the frequency range are made during sampling and importance
    # sampling.
    minimum_frequency = domain.f_min
    maximum_frequency = domain.f_max
=======

    prior = Injection.from_posterior_model_metadata(model_metadata).prior
    geocent_time_prior = prior["geocent_time"]
    deltaT = geocent_time_prior.maximum - geocent_time_prior.minimum

    # Offset needed in case of DeltaFunction priors not peaked at 0.0.
    Toffset = 0.5 * (geocent_time_prior.minimum + geocent_time_prior.maximum)

    # Dingo and Bilby have different conventions for the geocent_time prior. Dingo
    # always centers it around something close to 0.0, whereas Bilby centers it around
    # the trigger time. Drop the geocent_time parameter here so that bilby_pipe
    # re-builds it as needed for Bilby.
    del prior["geocent_time"]

    data_settings = model_metadata["train_settings"]["data"]

    # In dingo_pipe, we download and prepare data based on the model frequency range.
    # This is because different maximum frequencies for different detectors would
    # require separate domain objects within Dingo, and this is not implemented.
    # Instead, we update frequency ranges using masking within Dingo. Updated frequency
    # ranges are passed around within Dingo using the event_metadata.

>>>>>>> c4faf146
    model_args = {
        "duration": domain.duration,
        "minimum_frequency": minimum_frequency,
        "maximum_frequency": maximum_frequency,
        "detectors": data_settings["detectors"],
        "waveform_approximant": model_metadata["dataset_settings"][
            "waveform_generator"
        ]["approximant"],
        "reference_frequency": model_metadata["dataset_settings"]["waveform_generator"][
            "f_ref"
        ],
        "deltaT": deltaT,
        "Toffset": Toffset,
        "prior_dict": dict_to_string(prior),
        "model_reference_time": model_metadata["train_settings"]["data"]["ref_time"],
    }

    # Collect sampling updates: minimum-frequency, maximum-frequency, and suppress (before they are overwritten)
    sampling_updates = {}
    if "minimum_frequency" in args and args.minimum_frequency is not None:
        minimum_frequency_update = ast.literal_eval(args.minimum_frequency)
        if isinstance(minimum_frequency_update, float) or isinstance(
            minimum_frequency_update, int
        ):
            # Check that updates are compatible with domain
            if minimum_frequency <= minimum_frequency_update <= maximum_frequency:
                sampling_updates["minimum_frequency"] = float(minimum_frequency_update)
            else:
                raise ValueError(
                    f"minimum_frequency={minimum_frequency_update} is outside domain "
                    f"of posterior model: domain.f_min={minimum_frequency}, domain.f_max={maximum_frequency}"
                )
        elif isinstance(minimum_frequency_update, dict):
            f_mins_update = np.array([f for f in minimum_frequency_update.values()])
            # Check that updates are compatible with domain
            if np.all(
                np.logical_and(
                    minimum_frequency <= f_mins_update,
                    f_mins_update <= maximum_frequency,
                )
            ):
                sampling_updates["minimum_frequency"] = minimum_frequency_update
            else:
                raise ValueError(
                    f"minimum_frequency={minimum_frequency_update} is outside domain of "
                    f"posterior model: domain.f_min={minimum_frequency}, domain.f_max={maximum_frequency}"
                )
    if "maximum_frequency" in args and args.maximum_frequency is not None:
        maximum_frequency_update = ast.literal_eval(args.maximum_frequency)
        if isinstance(maximum_frequency_update, float) or isinstance(
            maximum_frequency_update, int
        ):
            # Check that updates are compatible with domain
            if minimum_frequency <= maximum_frequency_update <= maximum_frequency:
                sampling_updates["maximum_frequency"] = float(maximum_frequency_update)
            else:
                raise ValueError(
                    f"minimum_frequency={maximum_frequency_update} is outside domain "
                    f"of posterior model: domain.f_min={minimum_frequency}, domain.f_max={maximum_frequency}"
                )
        elif isinstance(maximum_frequency_update, dict):
            f_maxs_update = np.array([f for f in maximum_frequency_update.values()])
            # Check that updates are compatible with domain
            if np.all(
                np.logical_and(
                    minimum_frequency <= f_maxs_update,
                    f_maxs_update <= maximum_frequency,
                )
            ):
                sampling_updates["maximum_frequency"] = maximum_frequency_update
            else:
                raise ValueError(
                    f"minimum_frequency={f_maxs_update} is outside domain of posterior model: "
                    f"domain.f_min={minimum_frequency}, domain.f_max={maximum_frequency}"
                )
    if "suppress" in args and args.suppress is not None:
        suppress = ast.literal_eval(args.suppress)
        # Update minimum/maximum_frequency with previous updates
        if "minimum_frequency" in sampling_updates:
            if isinstance(sampling_updates["minimum_frequency"], dict):
                # Fill dict with values for missing detectors
                minimum_frequency = {
                    d: (
                        sampling_updates["minimum_frequency"][d]
                        if d in sampling_updates["minimum_frequency"]
                        else minimum_frequency
                    )
                    for d in DETECTOR_DICT.keys()
                }
            else:
                minimum_frequency = sampling_updates["minimum_frequency"]
        if "maximum_frequency" in sampling_updates:
            if isinstance(sampling_updates["maximum_frequency"], dict):
                # Fill dict with values for missing detectors
                maximum_frequency = {
                    d: (
                        sampling_updates["maximum_frequency"][d]
                        if d in sampling_updates["maximum_frequency"]
                        else maximum_frequency
                    )
                    for d in DETECTOR_DICT.keys()
                }
            else:
                maximum_frequency = sampling_updates["maximum_frequency"]
        # Check that updates are compatible with domain
        if isinstance(suppress, list):
            assert (
                len(suppress) == 2
            ), f"[f_min, f_max] required for suppress={suppress}."
            if np.all(
                np.logical_and(
                    minimum_frequency <= np.array(suppress),
                    np.array(suppress) <= maximum_frequency,
                )
            ):
                sampling_updates["suppress"] = suppress
            else:
                raise ValueError(
                    f"suppress={suppress} is outside domain of posterior model or specified "
                    f"minimum-/maximum-frequency: f_min={minimum_frequency}, f_max={maximum_frequency}"
                )
        elif isinstance(suppress, dict):
            correct = []
            for d, v in suppress.items():
                assert (
                    len(v) == 2
                ), f"[f_min, f_max] required for {d} in suppress={suppress}."
                f_min = (
                    minimum_frequency[d]
                    if isinstance(minimum_frequency, dict)
                    else minimum_frequency
                )
                f_max = (
                    maximum_frequency[d]
                    if isinstance(maximum_frequency, dict)
                    else maximum_frequency
                )
                if np.all(np.logical_and(f_min <= np.array(v), np.array(v) <= f_max)):
                    correct.append(True)
                else:
                    correct.append(False)
            if np.all(correct):
                sampling_updates["suppress"] = suppress
            else:
                raise ValueError(
                    f"suppress={suppress} for {d} is outside domain of posterior model or specified "
                    f"minimum-/maximum-frequency: f_min={minimum_frequency}, f_max={maximum_frequency}"
                )

    changed_args = {}
    for k, v in model_args.items():
        args_v = getattr(args, k)
        if args_v is not None:
            # Convert type from str to enable comparison.
            try:
                # it's possible that the attribute is a dict
                # or list.
                # for example, the minimum-frequency could be
                # {H1: 20, L1:20}
                if isinstance(args_v, str) and "{" and "}" in args_v:
                    args_v = convert_string_to_dict(args_v)
                elif isinstance(args_v, list):
                    # if it's a list we need to strip quotes
                    # e.g. detectors = ["'H1'", "'L1'"]
                    # should become ["H1", "L1"] for the comparison
                    args_v = [l.strip("'") for l in args_v]
                elif isinstance(v, float):
                    args_v = float(args_v)
                elif isinstance(v, int):
                    args_v = int(args_v)
            except ValueError:
                pass

            if args_v != v:
                # this is for when the minimum-frequency is a float
                # but args_v is a dict
                if isinstance(args_v, dict) and all(
                    val == v for val in args_v.values()
                ):
                    continue

                if k in ["waveform_approximant"]:
                    raise NotImplementedError(
                        "Cannot change waveform approximant during importance sampling."
                    )  # TODO: Implement this. Also no error if passed explicitly as an update.
                if k in ["minimum_frequency", "maximum_frequency"]:
                    logger.info(
                        f"Strain-cropping: Plan to update network {k} from {v} to"
                        f" {args_v}."
                    )
                    continue  # Do not update args to model value.
                logger.warning(
                    f"Argument {k} provided to dingo_pipe as {args_v} "
<<<<<<< HEAD
                    f"does not match value {v} in model file. Using model value for "
                    f"data generation, but will attempt to change this during sampling and "
                    f"importance sampling."
=======
                    f"inconsistent with value {v} in model file. Using model value for "
                    f"inference, and will attempt to change this during importance "
                    f"sampling."
>>>>>>> c4faf146
                )
                changed_args[k] = args_v

        setattr(args, k, v)

    frequency_input = Input([], [], print_msg=False)
    frequency_input.detectors = model_args["detectors"]
    frequency_input.sampling_frequency = args.sampling_frequency
    frequency_input.minimum_frequency = args.minimum_frequency
    frequency_input.maximum_frequency = args.maximum_frequency
    check_frequency_updates(
        model_metadata,
        frequency_input.minimum_frequency_dict,
        frequency_input.maximum_frequency_dict,
    )

    # TODO: Also check consistency between model and init_model settings.

    # If an ASDDataset is specified, pull out PSDs and save them as .txt files. Use
    # these for downstream tasks by specifying the psd_dict.
    if args.asd_dataset:
        asd_dataset = ASDDataset(file_name=args.asd_dataset)
        domain_dict = copy.deepcopy(domain.domain_dict)
        asd_dataset.update_domain(domain_dict)
        psd_dict = {}
        rng = np.random.default_rng(args.generation_seed)
        for ifo_name in args.detectors:
            psd_path = asd_dataset.save_psd(args.outdir, ifo_name, rng=rng)
            psd_dict[ifo_name] = str(psd_path)
        args.asd_dataset = None
        args.psd_dict = str(psd_dict)

    # Updates that are explicitly provided take priority.
    if args.importance_sampling_updates is None:
        importance_sampling_updates = {}
    else:
        importance_sampling_updates = convert_string_to_dict(
            args.importance_sampling_updates
        )
        importance_sampling_updates = {
            k.replace("-", "_"): v for k, v in importance_sampling_updates.items()
        }

    # changed_args and sampling_updates are included in importance_sampling_updates because they might influence
    # the likelihood computation
    return (
        {**changed_args, **sampling_updates, **importance_sampling_updates},
        sampling_updates,
        model_args,
        flexible_detectors,
    )


class MainInput(BilbyMainInput):
    def __init__(
<<<<<<< HEAD
        self, args, unknown_args, sampling_updates, importance_sampling_updates
=======
        self, args, unknown_args, importance_sampling_updates, perform_checks=True
>>>>>>> c4faf146
    ):
        # Settings added for dingo.

        self.model = args.model
        self.model_init = args.model_init
        self.num_gnpe_iterations = args.num_gnpe_iterations
        self.sampling_updates = sampling_updates
        self.importance_sampling_updates = importance_sampling_updates
        self.prior_dict_updates = args.prior_dict_updates
        self.model_reference_time = args.model_reference_time

        Input.__init__(self, args, unknown_args, print_msg=False)

        self.known_args = args
        self.unknown_args = unknown_args
        self.ini = args.ini
        self.submit = args.submit
        self.condor_job_priority = args.condor_job_priority
        self.create_summary = args.create_summary
        self.scitoken_issuer = args.scitoken_issuer
        self.container = args.container

        # self.cosmology = args.cosmology

        self.outdir = args.outdir
        self.label = args.label
        self.log_directory = args.log_directory
        self.accounting = args.accounting
        self.accounting_user = args.accounting_user
        # self.sampler = args.sampler
        self.detectors = args.detectors
        self.coherence_test = (
            False  # dingo mod: Cannot use different sets of detectors.
        )
        self.data_dict = args.data_dict
        self.channel_dict = args.channel_dict
        self.frame_type_dict = args.frame_type_dict
        self.data_find_url = args.data_find_url
        self.data_find_urltype = args.data_find_urltype
        self.n_parallel = args.n_parallel
        # useful when condor nodes don't have access to submit filesystem
        self.transfer_files = args.transfer_files
        self.additional_transfer_paths = args.additional_transfer_paths
        self.osg = args.osg
        self.desired_sites = (
            args.cpu_desired_sites
        )  # Dummy variable so bilby_pipe doesn't complain.
        self.cpu_desired_sites = args.cpu_desired_sites
        self.gpu_desired_sites = args.gpu_desired_sites
        # self.analysis_executable = args.analysis_executable
        # self.analysis_executable_parser = args.analysis_executable_parser
        self.result_format = "hdf5"
        self.final_result = args.final_result
        self.final_result_nsamples = args.final_result_nsamples

        self.webdir = args.webdir
        self.email = args.email
        self.notification = args.notification
        self.queue = args.queue
        self.existing_dir = args.existing_dir

        self.scheduler = args.scheduler
        self.scheduler_args = args.scheduler_args
        self.scheduler_module = args.scheduler_module
        self.scheduler_env = args.scheduler_env
        self.scheduler_analysis_time = args.scheduler_analysis_time
        self.disable_hdf5_locking = args.disable_hdf5_locking
        self.environment_variables = args.environment_variables
        self.getenv = args.getenv

        self.waveform_approximant = args.waveform_approximant
        #
        # self.time_reference = args.time_reference
        self.time_reference = "geocent"
        # self.reference_frame = args.reference_frame
        # self.likelihood_type = args.likelihood_type
        self.duration = args.duration
        # self.phase_marginalization = args.phase_marginalization
        self.prior_file = None  # Dingo update. To change prior use the prior_dict.
        self.prior_dict = args.prior_dict
        self.default_prior = "BBHPriorDict"
        self.minimum_frequency = args.minimum_frequency
        self.enforce_signal_duration = args.enforce_signal_duration

        self.run_local = args.local
        self.generation_pool = args.generation_pool
        self.local_generation = args.local_generation
        self.local_plot = args.local_plot

        self.post_trigger_duration = args.post_trigger_duration

        # self.ignore_gwpy_data_quality_check = args.ignore_gwpy_data_quality_check
        self.trigger_time = args.trigger_time
        self.deltaT = args.deltaT
        self.Toffset = args.Toffset
        self.gps_tuple = args.gps_tuple
        self.gps_file = args.gps_file
        self.timeslide_file = args.timeslide_file
        self.gaussian_noise = args.gaussian_noise
        self.zero_noise = args.zero_noise
        self.n_simulation = args.n_simulation

        self.injection = args.injection
        self.injection_numbers = args.injection_numbers
        self.injection_file = args.injection_file
        self.injection_dict = args.injection_dict
        self.save_bilby_data_dump = args.save_bilby_data_dump
        # self.injection_waveform_arguments = args.injection_waveform_arguments
        # self.injection_waveform_approximant = args.injection_waveform_approximant
        # self.injection_frequency_domain_source_model = (
        #     args.injection_frequency_domain_source_model
        # )
        # self.injection_waveform_generator_class_ctor_args = (
        #     args.injection_waveform_generator_constructor_dict
        # )
        self.generation_seed = args.generation_seed
        if self.importance_sampling_updates and self.gaussian_noise:
            raise ValueError(
                "Cannot update data for importance sampling if using "
                "simulated Gaussian noise. This risks inconsistent noise "
                "realizations."
            )

        self.importance_sample = args.importance_sample

        self.request_disk = args.request_disk
        self.request_memory = args.request_memory
        self.request_memory_generation = args.request_memory_generation
        self.request_cpus = args.request_cpus
        self.request_cpus_importance_sampling = args.request_cpus_importance_sampling
        # self.sampler_kwargs = args.sampler_kwargs
        # self.mpi_samplers = ["pymultinest"]
        # self.use_mpi = (self.sampler in self.mpi_samplers) and (self.request_cpus > 1)
        #
        # # Set plotting options when need the plot node
        self.plot_node_needed = False
        for plot_attr in [
            "corner",
            "weights",
            "log_probs",
        ]:
            attr = f"plot_{plot_attr}"
            setattr(self, attr, getattr(args, attr))
            if getattr(self, attr):
                self.plot_node_needed = True

        self.plot_pp = args.plot_pp
        #
        # # Set all other plotting options
        # for plot_attr in [
        #     "trace",
        #     "data",
        #     "injection",
        #     "spectrogram",
        #     "format",
        # ]:
        #     attr = f"plot_{plot_attr}"
        #     setattr(self, attr, getattr(args, attr))
        #
        # self.postprocessing_executable = args.postprocessing_executable
        # self.postprocessing_arguments = args.postprocessing_arguments
        # self.single_postprocessing_executable = args.single_postprocessing_executable
        # self.single_postprocessing_arguments = args.single_postprocessing_arguments
        #
        self.summarypages_arguments = args.summarypages_arguments

        self.psd_dict = args.psd_dict
        self.psd_maximum_duration = args.psd_maximum_duration
        self.psd_length = args.psd_length
        self.psd_fractional_overlap = args.psd_fractional_overlap
        self.psd_start_time = args.psd_start_time
        self.spline_calibration_envelope_dict = args.spline_calibration_envelope_dict

        if perform_checks:
            # self.check_source_model(args)
            # self.check_calibration_prior_boundary(args)
            # self.check_cpu_parallelisation()
            if self.injection:
                self.check_injection()

        self.requirements = []
        self.device = args.device
        self.simple_submission = args.simple_submission

        if args.extra_lines:
            self.extra_lines = args.extra_lines
        else:
            self.extra_lines = []

        if args.sampling_requirements:
            self.sampling_requirements = args.sampling_requirements
        else:
            self.sampling_requirements = []

    @property
    def request_cpus_importance_sampling(self):
        return self._request_cpus_importance_sampling

    @request_cpus_importance_sampling.setter
    def request_cpus_importance_sampling(self, request_cpus_importance_sampling):
        logger.info(
            f"Setting analysis request_cpus_importance_sampling = "
            f"{request_cpus_importance_sampling}"
        )
        self._request_cpus_importance_sampling = request_cpus_importance_sampling

    @property
    def prior_dict_updates(self):
        """The input prior_dict from the ini (if given)

        Note, this is not the bilby prior (see self.priors for that), this is
        a key-val dictionary where the val's are strings which are converting
        into bilby priors in `_get_prior
        """
        return self._prior_dict_updates

    @prior_dict_updates.setter
    def prior_dict_updates(self, prior_dict_updates):
        if isinstance(prior_dict_updates, dict):
            prior_dict_updates = prior_dict_updates
        elif isinstance(prior_dict_updates, str):
            prior_dict_updates = convert_prior_string_input(prior_dict_updates)
        elif prior_dict_updates is None:
            self._prior_dict_updates = None
            return
        else:
            raise BilbyPipeError(
                f"prior_dict_updates={prior_dict_updates} not " f"understood"
            )

        self._prior_dict_updates = {
            self._convert_prior_dict_key(key): val
            for key, val in prior_dict_updates.items()
        }

    def _get_priors(self, add_time=True):
        priors = super()._get_priors(add_time=add_time)
        priors.update(PriorDict(self.prior_dict_updates))
        return priors

    def check_injection(self):
        """Check injection behaviour

        If injections are requested, either use the injection-dict,
        injection-file, or create an injection-file

        """
        default_injection_file_name = "{}/{}_injection_file.dat".format(
            self.data_directory, self.label
        )
        if self.injection_dict is not None:
            logger.debug(
                "Using injection dict from ini file {}".format(
                    json.dumps(self.injection_dict, indent=2)
                )
            )
        elif self.injection_file is not None:
            logger.debug(f"Using injection file {self.injection_file}")
        elif os.path.isfile(default_injection_file_name):
            # This is done to avoid overwriting the injection file
            logger.debug(f"Using injection file {default_injection_file_name}")
            self.injection_file = default_injection_file_name
        else:
            logger.debug("No injection file found, generating one now")

            if self.gps_file is not None or self.gps_tuple is not None:
                if self.n_simulation > 0 and self.n_simulation != len(self.gpstimes):
                    raise BilbyPipeError(
                        "gps_file/gps_tuple option and n_simulation are not matched"
                    )
                gpstimes = self.gpstimes
                n_injection = len(gpstimes)
            else:
                gpstimes = None
                n_injection = self.n_simulation

            if self.trigger_time is None:
                # Use the model reference time as the trigger time by default. This
                # avoids needing to adjust sky position in post-postprocessing,
                # and it avoids complications due to DeltaFunction ra priors.
                trigger_time_injections = self.model_reference_time
            else:
                trigger_time_injections = self.trigger_time

            dingo.pipe.create_injections.create_injection_file(
                filename=default_injection_file_name,
                prior_file=self.prior_file,
                prior_dict=self._get_priors(
                    add_time=False
                ),  # ensure prior-dict-updates incorporated
                n_injection=n_injection,
                trigger_time=trigger_time_injections,
                deltaT=self.deltaT,
                Toffset=self.Toffset,  # dingo-pipe mod
                gpstimes=gpstimes,
                duration=self.duration,
                post_trigger_duration=self.post_trigger_duration,
                generation_seed=self.generation_seed,
                extension="dat",
                default_prior=self.default_prior,
            )
            self.injection_file = default_injection_file_name

        # Check the gps_file has the sample length as number of simulation
        if self.gps_file is not None:
            if len(self.gpstimes) != len(self.injection_df):
                raise BilbyPipeError("Injection file length does not match gps_file")

        if self.n_simulation > 0:
            if self.n_simulation != len(self.injection_df):
                raise BilbyPipeError(
                    "n-simulation does not match the number of injections: "
                    "please check your ini file"
                )
        elif self.n_simulation == 0 and self.gps_file is None:
            self.n_simulation = len(self.injection_df)
            logger.debug(
                f"Setting n_simulation={self.n_simulation} to match injections"
            )


def write_complete_config_file(parser, args, inputs, input_cls=MainInput):
    args_dict = vars(args).copy()
    for key, val in args_dict.items():
        if key == "label":
            continue
        if isinstance(val, str):
            if os.path.isfile(val) or os.path.isdir(val):
                if not args.osg:
                    setattr(args, key, os.path.abspath(val))
                else:
                    setattr(args, key, val)
        if isinstance(val, list):
            if isinstance(val[0], str):
                setattr(args, key, f"[{', '.join(val)}]")
    # args.sampler_kwargs = str(inputs.sampler_kwargs)
    args.sampling_updates = str(inputs.sampling_updates)
    args.importance_sampling_updates = str(inputs.importance_sampling_updates)
    args.submit = False
    parser.write_to_file(
        filename=inputs.complete_ini_file,
        args=args,
        overwrite=False,
        include_description=False,
    )

    # Verify that the written complete config is identical to the source config
    # complete_args = parser.parse([inputs.complete_ini_file])
    # complete_inputs = input_cls(complete_args, "")
    # ignore_keys = ["scheduler_module", "submit"]
    # differences = []
    # for key, val in inputs.__dict__.items():
    #     if key in ignore_keys:
    #         continue
    #     if key not in complete_args:
    #         continue
    #     if isinstance(val, pd.DataFrame) and all(val == complete_inputs.__dict__[key]):
    #         continue
    #     if isinstance(val, np.ndarray) and all(
    #         np.array(val) == np.array(complete_inputs.__dict__[key])
    #     ):
    #         continue
    #     if isinstance(val, str) and os.path.isfile(val):
    #         # Check if it is relpath vs abspath
    #         if os.path.abspath(val) == os.path.abspath(complete_inputs.__dict__[key]):
    #             continue
    #     if val == complete_inputs.__dict__[key]:
    #         continue
    #
    #     differences.append(key)
    #
    # if len(differences) > 0:
    #     for key in differences:
    #         print(key, f"{inputs.__dict__[key]} -> {complete_inputs.__dict__[key]}")
    # raise BilbyPipeError(
    #     "The written config file {} differs from the source {} in {}".format(
    #         inputs.ini, inputs.complete_ini_file, differences
    #     )
    # )


def main():
    parser = create_parser(top_level=True)
    args, unknown_args = parse_args(get_command_line_arguments(), parser)

    importance_sampling_updates, sampling_updates, model_args, flexible_detectors = (
        fill_in_arguments_from_model(args)
    )
    inputs = MainInput(
        args, unknown_args, sampling_updates, importance_sampling_updates
    )

    # Update detectors for flexible detector config based on channel-dict
    if flexible_detectors:
        detectors = list(inputs.channel_dict.keys())
        model_args["detectors"] = detectors
        inputs.detectors = detectors
        args.detectors = detectors

    write_complete_config_file(parser, args, inputs)

    # TODO: Use two sets of inputs! The first must match the network; the second is
    #  used in importance sampling.

    generate_dag(inputs)

    if len(unknown_args) > 0:
        print(f"Unrecognized arguments {unknown_args}")<|MERGE_RESOLUTION|>--- conflicted
+++ resolved
@@ -1,20 +1,14 @@
 #
 #  Adapted from bilby_pipe. In particular, uses the bilby_pipe data generation code.
 #
-<<<<<<< HEAD
 import ast
-import numpy as np
-=======
 import copy
 import json
->>>>>>> c4faf146
+import numpy as np
 import os
 
-import numpy as np
-
+from bilby.core.prior import PriorDict
 import dingo.pipe.create_injections
-
-from bilby.core.prior import PriorDict
 from bilby_pipe.input import Input
 from bilby_pipe.main import MainInput as BilbyMainInput
 from bilby_pipe.utils import (
@@ -26,22 +20,17 @@
     BilbyPipeError,
 )
 
-<<<<<<< HEAD
 from dingo.core.posterior_models.build_model import build_model_from_kwargs
 from dingo.gw.domains import build_domain_from_model_metadata
+from dingo.gw.inference.gw_samplers import check_frequency_updates
+from dingo.gw.injection import Injection
+from dingo.gw.noise.asd_dataset import ASDDataset
 from dingo.gw.transforms import DETECTOR_DICT
-
-=======
->>>>>>> c4faf146
-from .dag_creator import generate_dag
-from .parser import create_parser
-from .utils import dict_to_string
-
-from ..gw.domains.build_domain import build_domain_from_model_metadata
-from dingo.core.posterior_models.build_model import build_model_from_kwargs
-from ..gw.inference.gw_samplers import check_frequency_updates
-from ..gw.injection import Injection
-from ..gw.noise.asd_dataset import ASDDataset
+from dingo.pipe.dag_creator import generate_dag
+from dingo.pipe.parser import create_parser
+from dingo.pipe.utils import dict_to_string
+
+
 
 logger.name = "dingo_pipe"
 
@@ -75,26 +64,6 @@
     model_metadata = model.metadata
 
     domain = build_domain_from_model_metadata(model_metadata, base=True)
-<<<<<<< HEAD
-
-    data_settings = model_metadata["train_settings"]["data"]
-    flexible_detectors = (
-        True
-        if "tokenization" in data_settings
-        and (
-            "drop_detectors" in data_settings["tokenization"]
-            or "drop_random_tokens" in data_settings["tokenization"]
-        )
-        else False
-    )
-    # minimum_frequency and maximum_frequency in model_args are provided to the data_generation node.
-    # We want to download the data for the full frequency range because different frequency ranges for each detector
-    # would require different domains for each detector required for certain transforms. Significant code changes would
-    # be needed to address this. Therefore, updates to the frequency range are made during sampling and importance
-    # sampling.
-    minimum_frequency = domain.f_min
-    maximum_frequency = domain.f_max
-=======
 
     prior = Injection.from_posterior_model_metadata(model_metadata).prior
     geocent_time_prior = prior["geocent_time"]
@@ -110,18 +79,25 @@
     del prior["geocent_time"]
 
     data_settings = model_metadata["train_settings"]["data"]
-
+    flexible_detectors = (
+        True
+        if "tokenization" in data_settings
+           and (
+                   "drop_detectors" in data_settings["tokenization"]
+                   or "drop_random_tokens" in data_settings["tokenization"]
+           )
+        else False
+    )
     # In dingo_pipe, we download and prepare data based on the model frequency range.
     # This is because different maximum frequencies for different detectors would
     # require separate domain objects within Dingo, and this is not implemented.
     # Instead, we update frequency ranges using masking within Dingo. Updated frequency
     # ranges are passed around within Dingo using the event_metadata.
 
->>>>>>> c4faf146
     model_args = {
         "duration": domain.duration,
-        "minimum_frequency": minimum_frequency,
-        "maximum_frequency": maximum_frequency,
+        "minimum_frequency": domain.f_min,
+        "maximum_frequency": domain.f_max,
         "detectors": data_settings["detectors"],
         "waveform_approximant": model_metadata["dataset_settings"][
             "waveform_generator"
@@ -134,138 +110,6 @@
         "prior_dict": dict_to_string(prior),
         "model_reference_time": model_metadata["train_settings"]["data"]["ref_time"],
     }
-
-    # Collect sampling updates: minimum-frequency, maximum-frequency, and suppress (before they are overwritten)
-    sampling_updates = {}
-    if "minimum_frequency" in args and args.minimum_frequency is not None:
-        minimum_frequency_update = ast.literal_eval(args.minimum_frequency)
-        if isinstance(minimum_frequency_update, float) or isinstance(
-            minimum_frequency_update, int
-        ):
-            # Check that updates are compatible with domain
-            if minimum_frequency <= minimum_frequency_update <= maximum_frequency:
-                sampling_updates["minimum_frequency"] = float(minimum_frequency_update)
-            else:
-                raise ValueError(
-                    f"minimum_frequency={minimum_frequency_update} is outside domain "
-                    f"of posterior model: domain.f_min={minimum_frequency}, domain.f_max={maximum_frequency}"
-                )
-        elif isinstance(minimum_frequency_update, dict):
-            f_mins_update = np.array([f for f in minimum_frequency_update.values()])
-            # Check that updates are compatible with domain
-            if np.all(
-                np.logical_and(
-                    minimum_frequency <= f_mins_update,
-                    f_mins_update <= maximum_frequency,
-                )
-            ):
-                sampling_updates["minimum_frequency"] = minimum_frequency_update
-            else:
-                raise ValueError(
-                    f"minimum_frequency={minimum_frequency_update} is outside domain of "
-                    f"posterior model: domain.f_min={minimum_frequency}, domain.f_max={maximum_frequency}"
-                )
-    if "maximum_frequency" in args and args.maximum_frequency is not None:
-        maximum_frequency_update = ast.literal_eval(args.maximum_frequency)
-        if isinstance(maximum_frequency_update, float) or isinstance(
-            maximum_frequency_update, int
-        ):
-            # Check that updates are compatible with domain
-            if minimum_frequency <= maximum_frequency_update <= maximum_frequency:
-                sampling_updates["maximum_frequency"] = float(maximum_frequency_update)
-            else:
-                raise ValueError(
-                    f"minimum_frequency={maximum_frequency_update} is outside domain "
-                    f"of posterior model: domain.f_min={minimum_frequency}, domain.f_max={maximum_frequency}"
-                )
-        elif isinstance(maximum_frequency_update, dict):
-            f_maxs_update = np.array([f for f in maximum_frequency_update.values()])
-            # Check that updates are compatible with domain
-            if np.all(
-                np.logical_and(
-                    minimum_frequency <= f_maxs_update,
-                    f_maxs_update <= maximum_frequency,
-                )
-            ):
-                sampling_updates["maximum_frequency"] = maximum_frequency_update
-            else:
-                raise ValueError(
-                    f"minimum_frequency={f_maxs_update} is outside domain of posterior model: "
-                    f"domain.f_min={minimum_frequency}, domain.f_max={maximum_frequency}"
-                )
-    if "suppress" in args and args.suppress is not None:
-        suppress = ast.literal_eval(args.suppress)
-        # Update minimum/maximum_frequency with previous updates
-        if "minimum_frequency" in sampling_updates:
-            if isinstance(sampling_updates["minimum_frequency"], dict):
-                # Fill dict with values for missing detectors
-                minimum_frequency = {
-                    d: (
-                        sampling_updates["minimum_frequency"][d]
-                        if d in sampling_updates["minimum_frequency"]
-                        else minimum_frequency
-                    )
-                    for d in DETECTOR_DICT.keys()
-                }
-            else:
-                minimum_frequency = sampling_updates["minimum_frequency"]
-        if "maximum_frequency" in sampling_updates:
-            if isinstance(sampling_updates["maximum_frequency"], dict):
-                # Fill dict with values for missing detectors
-                maximum_frequency = {
-                    d: (
-                        sampling_updates["maximum_frequency"][d]
-                        if d in sampling_updates["maximum_frequency"]
-                        else maximum_frequency
-                    )
-                    for d in DETECTOR_DICT.keys()
-                }
-            else:
-                maximum_frequency = sampling_updates["maximum_frequency"]
-        # Check that updates are compatible with domain
-        if isinstance(suppress, list):
-            assert (
-                len(suppress) == 2
-            ), f"[f_min, f_max] required for suppress={suppress}."
-            if np.all(
-                np.logical_and(
-                    minimum_frequency <= np.array(suppress),
-                    np.array(suppress) <= maximum_frequency,
-                )
-            ):
-                sampling_updates["suppress"] = suppress
-            else:
-                raise ValueError(
-                    f"suppress={suppress} is outside domain of posterior model or specified "
-                    f"minimum-/maximum-frequency: f_min={minimum_frequency}, f_max={maximum_frequency}"
-                )
-        elif isinstance(suppress, dict):
-            correct = []
-            for d, v in suppress.items():
-                assert (
-                    len(v) == 2
-                ), f"[f_min, f_max] required for {d} in suppress={suppress}."
-                f_min = (
-                    minimum_frequency[d]
-                    if isinstance(minimum_frequency, dict)
-                    else minimum_frequency
-                )
-                f_max = (
-                    maximum_frequency[d]
-                    if isinstance(maximum_frequency, dict)
-                    else maximum_frequency
-                )
-                if np.all(np.logical_and(f_min <= np.array(v), np.array(v) <= f_max)):
-                    correct.append(True)
-                else:
-                    correct.append(False)
-            if np.all(correct):
-                sampling_updates["suppress"] = suppress
-            else:
-                raise ValueError(
-                    f"suppress={suppress} for {d} is outside domain of posterior model or specified "
-                    f"minimum-/maximum-frequency: f_min={minimum_frequency}, f_max={maximum_frequency}"
-                )
 
     changed_args = {}
     for k, v in model_args.items():
@@ -311,15 +155,9 @@
                     continue  # Do not update args to model value.
                 logger.warning(
                     f"Argument {k} provided to dingo_pipe as {args_v} "
-<<<<<<< HEAD
-                    f"does not match value {v} in model file. Using model value for "
-                    f"data generation, but will attempt to change this during sampling and "
-                    f"importance sampling."
-=======
                     f"inconsistent with value {v} in model file. Using model value for "
-                    f"inference, and will attempt to change this during importance "
+                    f"inference, and will attempt to change this during sampling and importance "
                     f"sampling."
->>>>>>> c4faf146
                 )
                 changed_args[k] = args_v
 
@@ -335,6 +173,7 @@
         frequency_input.minimum_frequency_dict,
         frequency_input.maximum_frequency_dict,
     )
+    frequency_input.maximum_frequency = args.suppress
 
     # TODO: Also check consistency between model and init_model settings.
 
@@ -362,31 +201,18 @@
         importance_sampling_updates = {
             k.replace("-", "_"): v for k, v in importance_sampling_updates.items()
         }
-
-    # changed_args and sampling_updates are included in importance_sampling_updates because they might influence
-    # the likelihood computation
-    return (
-        {**changed_args, **sampling_updates, **importance_sampling_updates},
-        sampling_updates,
-        model_args,
-        flexible_detectors,
-    )
+    return {**changed_args, **importance_sampling_updates}, model_args, flexible_detectors
 
 
 class MainInput(BilbyMainInput):
     def __init__(
-<<<<<<< HEAD
-        self, args, unknown_args, sampling_updates, importance_sampling_updates
-=======
         self, args, unknown_args, importance_sampling_updates, perform_checks=True
->>>>>>> c4faf146
     ):
         # Settings added for dingo.
 
         self.model = args.model
         self.model_init = args.model_init
         self.num_gnpe_iterations = args.num_gnpe_iterations
-        self.sampling_updates = sampling_updates
         self.importance_sampling_updates = importance_sampling_updates
         self.prior_dict_updates = args.prior_dict_updates
         self.model_reference_time = args.model_reference_time
@@ -716,7 +542,6 @@
             if isinstance(val[0], str):
                 setattr(args, key, f"[{', '.join(val)}]")
     # args.sampler_kwargs = str(inputs.sampler_kwargs)
-    args.sampling_updates = str(inputs.sampling_updates)
     args.importance_sampling_updates = str(inputs.importance_sampling_updates)
     args.submit = False
     parser.write_to_file(
@@ -765,13 +590,10 @@
     parser = create_parser(top_level=True)
     args, unknown_args = parse_args(get_command_line_arguments(), parser)
 
-    importance_sampling_updates, sampling_updates, model_args, flexible_detectors = (
-        fill_in_arguments_from_model(args)
-    )
-    inputs = MainInput(
-        args, unknown_args, sampling_updates, importance_sampling_updates
-    )
-
+    importance_sampling_updates, model_args, flexible_detectors = fill_in_arguments_from_model(args)
+    inputs = MainInput(args, unknown_args, importance_sampling_updates)
+
+    # TODO: remove the following update and replace it by a transform that strips detectors
     # Update detectors for flexible detector config based on channel-dict
     if flexible_detectors:
         detectors = list(inputs.channel_dict.keys())
