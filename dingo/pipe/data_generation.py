import os
import sys
import ast

import numpy as np
from bilby_pipe.input import Input
from bilby_pipe.main import parse_args
from bilby_pipe.utils import logger, convert_string_to_dict
from bilby_pipe.data_generation import DataGenerationInput as BilbyDataGenerationInput
import numpy as np
import lalsimulation as LS
from bilby.gw.detector.psd import PowerSpectralDensity
import numpy as np

from dingo.gw.data.event_dataset import EventDataset
from dingo.gw.domains import UniformFrequencyDomain
from dingo.pipe.parser import create_parser
from dingo.gw.injection import Injection
from dingo.core.posterior_models import NormalizingFlowPosteriorModel
from dingo.gw.noise.asd_dataset import ASDDataset
from dingo.gw.data.data_preparation import (
    load_raw_data,
    data_to_domain,
    build_domain_from_model_metadata,
    parse_settings_for_raw_data,
)
from dingo.gw.data.data_download import download_psd
from dingo.gw.likelihood import inner_product

logger.name = "dingo_pipe"


class DataGenerationInput(BilbyDataGenerationInput):
    def __init__(self, args, unknown_args, create_data=True):
        Input.__init__(self, args, unknown_args)

        # Generic initialisation
        self.meta_data = dict(
            command_line_args=args.__dict__,
            unknown_command_line_args=unknown_args,
            injection_dict=args.injection_dict,
            # bilby_version=bilby.__version__,
            # bilby_pipe_version=get_version_information(),
        )

        # Admin arguments
        self.ini = args.ini

        # Run index arguments
        self.idx = args.idx
        # self.generation_seed = args.generation_seed
        self.trigger_time = float(args.trigger_time)

        # Naming arguments
        self.outdir = args.outdir
        self.label = args.label

        # Prior arguments
        # self.reference_frame = args.reference_frame
        # self.time_reference = args.time_reference
        # self.phase_marginalization = args.phase_marginalization
        # self.prior_file = args.prior_file
        # self.prior_dict = args.prior_dict
        # self.deltaT = args.deltaT
        # self.default_prior = args.default_prior

        # Data duration arguments
        self.duration = args.duration
        self.post_trigger_duration = args.post_trigger_duration

        self.zero_noise = args.zero_noise
        if self.zero_noise:
            self.num_noise_realizations = args.num_noise_realizations
        else:
            self.num_noise_realizations = 1

        # Whether to generate data for importance sampling. This must be done when
        # desired data settings differ from those used for network training. If this is
        # the case, save the new data to a different file name.
        self.importance_sampling = args.importance_sampling_generation
        self.importance_sampling_updates = args.importance_sampling_updates
        if self.importance_sampling:
            vars(args).update(self.importance_sampling_updates)

        # Data arguments
        self.ignore_gwpy_data_quality_check = args.ignore_gwpy_data_quality_check
        self.detectors = args.detectors
        self.channel_dict = args.channel_dict
        self.data_dict = args.data_dict
        self.data_format = args.data_format
        self.allow_tape = args.allow_tape
        self.tukey_roll_off = args.tukey_roll_off
        self.resampling_method = args.resampling_method

        # Frequencies
        self.sampling_frequency = args.sampling_frequency
        self.minimum_frequency = args.minimum_frequency
        self.maximum_frequency = args.maximum_frequency
        # self.reference_frequency = args.reference_frequency

        # If creating an injection no need for real data generation
        if args.injection_dict is not None:
            if args.asd_dataset is not None or args.psd_dict is not None:
                args.use_psd_of_trigger = False
                logger.info("psd is specified, not using psd of trigger")
            if args.psd_dict is not None:
                self.psd_dict = args.psd_dict
            self.injection_numbers = None
            self.injection_dict = convert_string_to_dict(args.injection_dict)
            self.injection_dict = {
                k.replace("-", "_"): v for k, v in self.injection_dict.items()
            }
            self.generate_injection(args)
            return

        # if args.timeslide_dict is not None:
        #     self.timeslide_dict = convert_string_to_dict(args.timeslide_dict)
        #     logger.info(f"Read-in timeslide dict directly: {self.timeslide_dict}")
        # elif args.timeslide_file is not None:
        #     self.gps_file = args.gps_file
        #     self.timeslide_file = args.timeslide_file
        #     self.timeslide_dict = self.get_timeslide_dict(self.idx)

        # Waveform, source model and likelihood
        # self.waveform_generator_class = args.waveform_generator
        # self.waveform_approximant = args.waveform_approximant
        # self.catch_waveform_errors = args.catch_waveform_errors
        # self.pn_spin_order = args.pn_spin_order
        # self.pn_tidal_order = args.pn_tidal_order
        # self.pn_phase_order = args.pn_phase_order
        # self.pn_amplitude_order = args.pn_amplitude_order
        # self.mode_array = args.mode_array
        # self.waveform_arguments_dict = args.waveform_arguments_dict
        # self.numerical_relativity_file = args.numerical_relativity_file
        # self.frequency_domain_source_model = args.frequency_domain_source_model
        # self.conversion_function = args.conversion_function
        # self.generation_function = args.generation_function
        # self.likelihood_type = args.likelihood_type
        # self.extra_likelihood_kwargs = args.extra_likelihood_kwargs
        # self.enforce_signal_duration = args.enforce_signal_duration

        # PSD
        self.psd_maximum_duration = args.psd_maximum_duration
        self.psd_dict = args.psd_dict
        if self.psd_dict is None:
            self.psd_length = args.psd_length
            self.psd_fractional_overlap = args.psd_fractional_overlap
            self.psd_start_time = args.psd_start_time
            self.psd_method = args.psd_method

        # # ROQ
        # self.roq_folder = args.roq_folder
        # self.roq_linear_matrix = args.roq_linear_matrix
        # self.roq_quadratic_matrix = args.roq_quadratic_matrix
        # self.roq_weights = args.roq_weights
        # self.roq_weight_format = args.roq_weight_format
        # self.roq_scale_factor = args.roq_scale_factor
        #
        # # Calibration
        # self.calibration_model = args.calibration_model
        # self.spline_calibration_envelope_dict = args.spline_calibration_envelope_dict
        # self.spline_calibration_amplitude_uncertainty_dict = (
        #     args.spline_calibration_amplitude_uncertainty_dict
        # )
        # self.spline_calibration_phase_uncertainty_dict = (
        #     args.spline_calibration_phase_uncertainty_dict
        # )
        # self.spline_calibration_nodes = args.spline_calibration_nodes
        # self.calibration_prior_boundary = args.calibration_prior_boundary
        #
        # # Marginalization
        # self.distance_marginalization = args.distance_marginalization
        # self.distance_marginalization_lookup_table = (
        #     args.distance_marginalization_lookup_table
        # )
        # self.phase_marginalization = args.phase_marginalization
        # self.time_marginalization = args.time_marginalization
        # self.jitter_time = args.jitter_time
        #
        # # Plotting
        self.plot_data = args.plot_data
        self.plot_spectrogram = args.plot_spectrogram
        # self.plot_injection = args.plot_injection

        if create_data:
            # TODO what happens if we remove this??
            args.injection = False
            args.injection_numbers = None
            args.injection_file = None
            args.injection_dict = None
            args.injection_waveform_arguments = None
            args.injection_frequency_domain_source_model = None
            self.frequency_domain_source_model = None
            self.gaussian_noise = False

            self.create_data(args)

    def generate_injection(self, args):
        """Generate injection consistent with trained dingo model"""
        # loading posterior model for which we want to generate injections
        pm = NormalizingFlowPosteriorModel(model_filename=args.model, device="cpu")
        injection_generator = Injection.from_posterior_model_metadata(pm.metadata)
        injection_generator.t_ref = self.trigger_time
        injection_generator._initialize_transform()
        injection_generator.waveform_generator.f_ref = (
            float(args.reference_frequency)
            if args.reference_frequency is not None
            else injection_generator.waveform_generator.f_ref
        )
        if "f_start" in pm.metadata["dataset_settings"]["waveform_generator"]:
            injection_generator.waveform_generator.f_start = (
                pm.metadata["dataset_settings"]["waveform_generator"]["f_start"]
            )

        # selecting PSD
        if args.use_psd_of_trigger:
            domain = build_domain_from_model_metadata(pm.metadata)
            settings_raw_data = parse_settings_for_raw_data(
                pm.metadata, args.psd_length, args.psd_fractional_overlap
            )
            raw_data = load_raw_data(self.trigger_time, settings=settings_raw_data)

            # Converting data to frequency series
            event_data = data_to_domain(
                raw_data,
                settings_raw_data,
                domain,
                window=pm.metadata["train_settings"]["data"]["window"],
            )
            injection_generator.asd = event_data["asds"]
        elif args.psd_dict is not None:
            injection_generator.asd = {
                k: np.sqrt(np.loadtxt(v)[:, 1])
                for k, v in self.psd_dict.items()
                if k in [ifo.name for ifo in injection_generator.ifo_list]
            }
        else:
            asd_dataset = ASDDataset(args.asd_dataset)
            randint = np.random.randint(
                0, [v for v in asd_dataset.length_info.values()][0]
            )
            injection_generator.asd = {
                k: v[randint]
                for k, v in asd_dataset.asds.items()
                if k in [ifo.name for ifo in injection_generator.ifo_list]
            }

        # allowing for changing waveform approximant injection
        if args.injection_waveform_approximant is not None:
            injection_generator.waveform_generator.approximant = (
                LS.GetApproximantFromString(args.injection_waveform_approximant)
            )
            injection_generator.waveform_generator.approximant_str = (
                args.injection_waveform_approximant
            )
            self.injection_waveform_approximant = args.injection_waveform_approximant
        else:
            self.injection_waveform_approximant = (
                injection_generator.waveform_generator.approximant_str
            )

        self.detectors = [ifo.name for ifo in injection_generator.ifo_list]
        self.sampling_frequency = (
            injection_generator.waveform_generator.domain.sampling_rate
        )
        self.duration = injection_generator.data_domain.duration
        self.minimum_frequency = injection_generator.data_domain.f_min
        self.maximum_frequency = injection_generator.data_domain.f_max
        self.window_type = pm.metadata["train_settings"]["data"]["window"]["type"]
        self.tukey_roll_off = pm.metadata["train_settings"]["data"]["window"][
            "roll_off"
        ]
        self.post_trigger_duration = args.post_trigger_duration

        self.strain_data_list = []
        # if importance sampling with zero-noise, don't add noise to injection
        # the idea here is to reweight to the zero-noise likelihood
        if self.zero_noise:
            self.strain_data_list.append(
                injection_generator.signal(self.injection_dict)
            )
        else:
            for i in range(self.num_noise_realizations):
                # add i to the seed to get different noise realizations
                # but keep consistent across zero noise seed
                seed = (
                    args.injection_random_seed + i
                    if args.injection_random_seed is not None
                    else None
                )
                self.strain_data_list.append(
                    injection_generator.injection(
                        self.injection_dict,
                        seed=seed,
                    )
                )

        # Compute optimal SNR
        rho_opt_ifos, rho_opt = self.compute_optimal_snr(
            self.strain_data_list[0], injection_generator.data_domain
        )
        logger.info(f"Network optimal SNR of injection: {rho_opt}")
        logger.info(f"Detector optimal SNRs of injection: {rho_opt_ifos}")

    def create_data(self, args):
        super().create_data(args)

        # check if there are nan's in the asd, if there are shift the detector segment used to generate the psd to an earlier time
        for ifo in self.interferometers:
            frequency_array = ifo.strain_data.frequency_array
            asd = ifo.power_spectral_density.get_amplitude_spectral_density_array(
                frequency_array
            )
            self.injection_waveform_approximant = args.injection_waveform_approximant
        else:
            self.injection_waveform_approximant = (
                injection_generator.waveform_generator.approximant_str
            )

<<<<<<< HEAD
        self.detectors = [ifo.name for ifo in injection_generator.ifo_list]
        self.sampling_frequency = (
            injection_generator.waveform_generator.domain.sampling_rate
        )
        self.duration = injection_generator.data_domain.duration
        self.minimum_frequency = injection_generator.data_domain.f_min
        self.maximum_frequency = injection_generator.data_domain.f_max
        self.window_type = pm.metadata["train_settings"]["data"]["window"]["type"]
        self.tukey_roll_off = pm.metadata["train_settings"]["data"]["window"][
            "roll_off"
        ]
        self.post_trigger_duration = args.post_trigger_duration

        self.strain_data_list = []
        # if importance sampling with zero-noise, don't add noise to injection
        # the idea here is to reweight to the zero-noise likelihood
        if self.zero_noise and self.importance_sampling:
            self.strain_data_list.append(
                injection_generator.signal(self.injection_dict)
            )
        else:
            for i in range(self.num_noise_realizations):
                # add i to the seed to get different noise realizations
                # but keep consistent across zero noise seed
                seed = (
                    args.injection_random_seed + i
                    if args.injection_random_seed is not None
                    else None
                )
                self.strain_data_list.append(
                    injection_generator.injection(
                        self.injection_dict,
                        seed=seed,
                    )
                )

        # Compute optimal SNR
        rho_opt_ifos, rho_opt = self.compute_optimal_snr(
            self.strain_data_list[0], injection_generator.data_domain
        )
        logger.info(f"Network optimal SNR of injection: {rho_opt}")
        logger.info(f"Detector optimal SNRs of injection: {rho_opt_ifos}")

    def compute_optimal_snr(self, strain_data, data_domain):
        """Compute network optimal signal-to-noise ratio for the first injected strain"""
        mu = strain_data["waveform"]
        asds = strain_data["asds"]
        delta_f = data_domain.delta_f
        noise_std = data_domain.noise_std

        # In the inner products below explicitly divide by the window factor
        window_factor = 4 * delta_f * noise_std**2

        # optimal network SNR
        kappa2_list = [
            inner_product(
                mu_ifo, mu_ifo, delta_f=delta_f, psd=window_factor * asd_ifo**2
=======
            # These arrays extend up to self.sampling_frequency. Truncate them to
            # self.maximum_frequency, and also set the asd to 1.0 below
            # self.minimum_frequency.
            domain = UniformFrequencyDomain(
                f_min=self.minimum_frequency,
                f_max=self.maximum_frequency,
                delta_f=1 / self.duration,
>>>>>>> 77408f30
            )
            for mu_ifo, asd_ifo in zip(mu.values(), asds.values())
        ]
        rho_opt = np.sqrt(sum(kappa2_list))
        rho_opt_ifos = np.sqrt(kappa2_list)

        return rho_opt_ifos, rho_opt

    def create_data(self, args):
        super().create_data(args)

        # check if there are nan's in the asd, if there are shift the detector segment used to generate the psd to an earlier time
        for ifo in self.interferometers:
            frequency_array = ifo.strain_data.frequency_array
            asd = ifo.power_spectral_density.get_amplitude_spectral_density_array(
                frequency_array
            )

            if np.max(np.isnan(asd)):
                if args.shift_segment_for_psd_generation_if_nan:
                    window = {
                        "type": "tukey",
                        "roll_off": self.tukey_roll_off,
                        "T": self.duration,
                        "f_s": self.sampling_frequency,
                    }
                    psd_array = download_psd(
                        ifo.name,
                        self.start_time + self.psd_start_time,
                        self.psd_duration,
                        window,
                        self.sampling_frequency,
                    )
                    psd = PowerSpectralDensity(
                        frequency_array=frequency_array, psd_array=psd_array
                    )
                    ifo.power_spectral_density = psd
                else:
                    logger.critical(
                        f"""Nan encountered in strain data for PSD estimation for detector {ifo.name}. 
                    Specify --shift-segment-for-psd-generation-if-nan to shift PSD segement to an earlier time without Nans. """
                    )
                    raise

    def save_hdf5(self):
        """
        Save frequency-domain strain and ASDs as DingoDataset HDF5 format.

        This method will also save the PSDs as .txt files in the data directory
        for easy reading by pesummary and Bilby.
        """

        # if the data is created via an injection, we don't need to convert anything
        # from the Bilby format
        # Data conditioning settings.
        settings = {
            "time_event": self.trigger_time,
            "time_buffer": self.post_trigger_duration,
            "detectors": self.detectors,
            "f_s": self.sampling_frequency,
            "T": self.duration,
            "f_min": self.minimum_frequency,
            "f_max": self.maximum_frequency,
            "window_type": "tukey",
            "roll_off": self.tukey_roll_off,
        }

        # These arrays extend up to self.sampling_frequency. Truncate them to
        # self.maximum_frequency, and also set the asd to 1.0 below
        # self.minimum_frequency.
        domain = FrequencyDomain(
            f_min=self.minimum_frequency,
            f_max=self.maximum_frequency,
            delta_f=1 / self.duration,
        )
        if hasattr(self, "strain_data_list"):
            for data, event_data_file in zip(
                self.strain_data_list, self.event_data_files
            ):
                dataset = EventDataset(
                    dictionary={
                        "data": data,
                        "injection_waveform_approximant": self.injection_waveform_approximant,
                        "injection_dict": self.injection_dict,
                        "settings": settings,
                    }
                )
                dataset.to_file(event_data_file)

        else:
            # PSD and strain data.
            data = {"waveform": {}, "asds": {}}  # TODO: Rename these keys.
            for ifo in self.interferometers:
                strain = ifo.strain_data.frequency_domain_strain
                frequency_array = ifo.strain_data.frequency_array
                asd = ifo.power_spectral_density.get_amplitude_spectral_density_array(
                    frequency_array
                )

                strain = domain.update_data(strain)
                asd = domain.update_data(asd, low_value=1.0)

                # Dingo expects data to have trigger time 0, so we apply a cyclic time shift
                # by the post-trigger duration.
                strain = domain.time_translate_data(strain, self.post_trigger_duration)

                # Note that the ASD estimated by the Bilby Interferometer differs ever so
                # slightly from the ASDs we computed before using pycbc. In addition,
                # there is no handling of NaNs in the strain data from which the ASD is
                # estimated.

                data["waveform"][ifo.name] = strain
                data["asds"][ifo.name] = asd

            for k in [
                "psd_duration",
                "psd_dict",
                "psd_fractional_overlap",
                "psd_start_time",
                "psd_method",
                "channel_dict",
                "data_dict",
            ]:
                try:
                    v = getattr(self, k)
                except AttributeError:
                    continue
                if v is not None:
                    settings[k] = v

            dataset = EventDataset(
                dictionary={
                    "data": data,
                    # "event_metadata": event_metadata,
                    "settings": settings,
                }
            )

            dataset.to_file(self.event_data_files[0])

        # also saving the psd as a .dat file which can be read in
        # easily by pesummary or bilby
        for ifo_name in self.detectors:
            np.savetxt(
                os.path.join(self.data_directory, f"{ifo_name}_psd.txt"),
                np.vstack([domain(), data["asds"][ifo_name] ** 2]).T,
            )

    @property
    def event_data_files(self):
        if self.zero_noise:
            return [
                os.path.join(
                    self.data_directory, "_".join([self.label, f"event_data_{i}.hdf5"])
                )
                for i in range(self.num_noise_realizations)
            ]
        else:
            return [
                os.path.join(
                    self.data_directory, "_".join([self.label, f"event_data.hdf5"])
                )
            ]

    @property
    def importance_sampling_updates(self):
        return self._importance_sampling_updates

    @importance_sampling_updates.setter
    def importance_sampling_updates(self, setting):
        if setting is not None:
            self._importance_sampling_updates = convert_string_to_dict(
                setting, "importance-sampling-updates"
            )
        else:
            self._importance_sampling_updates = None


def create_generation_parser():
    """Data generation parser creation"""
    return create_parser(top_level=False)


def main():
    """Data generation main logic"""
    args, unknown_args = parse_args(sys.argv[1:], create_generation_parser())
    # log_version_information()
    data = DataGenerationInput(args, unknown_args)
    data.save_hdf5()
    logger.info("Completed data generation")<|MERGE_RESOLUTION|>--- conflicted
+++ resolved
@@ -317,7 +317,6 @@
                 injection_generator.waveform_generator.approximant_str
             )
 
-<<<<<<< HEAD
         self.detectors = [ifo.name for ifo in injection_generator.ifo_list]
         self.sampling_frequency = (
             injection_generator.waveform_generator.domain.sampling_rate
@@ -375,15 +374,6 @@
         kappa2_list = [
             inner_product(
                 mu_ifo, mu_ifo, delta_f=delta_f, psd=window_factor * asd_ifo**2
-=======
-            # These arrays extend up to self.sampling_frequency. Truncate them to
-            # self.maximum_frequency, and also set the asd to 1.0 below
-            # self.minimum_frequency.
-            domain = UniformFrequencyDomain(
-                f_min=self.minimum_frequency,
-                f_max=self.maximum_frequency,
-                delta_f=1 / self.duration,
->>>>>>> 77408f30
             )
             for mu_ifo, asd_ifo in zip(mu.values(), asds.values())
         ]
@@ -435,9 +425,6 @@
         This method will also save the PSDs as .txt files in the data directory
         for easy reading by pesummary and Bilby.
         """
-
-        # if the data is created via an injection, we don't need to convert anything
-        # from the Bilby format
         # Data conditioning settings.
         settings = {
             "time_event": self.trigger_time,
