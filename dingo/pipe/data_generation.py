--- conflicted
+++ resolved
@@ -1,15 +1,11 @@
+import numpy as np
 import os
 import random
 import sys
 import time
 
-<<<<<<< HEAD
+import bilby
 from bilby.gw.detector.psd import PowerSpectralDensity
-=======
-import dingo.pipe.create_injections  # Needed for delta-function time priors.
-
-import bilby
->>>>>>> c4faf146
 from bilby_pipe.input import Input
 from bilby_pipe.plotting_utils import plot_whitened_data
 from bilby_pipe.data_generation import DataGenerationInput as BilbyDataGenerationInput
@@ -22,18 +18,14 @@
     BilbyPipeError,
 )
 import lalsimulation as LS
-import numpy as np
-
-<<<<<<< HEAD
+
+
+import dingo.pipe.create_injections  # Needed for delta-function time priors.
 from dingo.gw.data.data_download import download_psd
-from dingo.gw.data.event_dataset import EventDataset
-from dingo.gw.domains import UniformFrequencyDomain
-=======
 from dingo.core.posterior_models.build_model import build_model_from_kwargs
 from dingo.gw.data.event_dataset import EventDataset
 from dingo.gw.domains import UniformFrequencyDomain, build_domain_from_model_metadata
 from dingo.gw.injection import Injection
->>>>>>> c4faf146
 from dingo.pipe.parser import create_parser
 
 logger.name = "dingo_pipe"
@@ -92,11 +84,8 @@
                 self.importance_sampling_updates.pop("minimum_frequency")
             if "maximum_frequency" in self.importance_sampling_updates:
                 self.importance_sampling_updates.pop("maximum_frequency")
-<<<<<<< HEAD
             if "suppress" in self.importance_sampling_updates:
                 self.importance_sampling_updates.pop("suppress")
-=======
->>>>>>> c4faf146
             vars(args).update(self.importance_sampling_updates)
 
         # Data arguments
@@ -125,7 +114,6 @@
 
         # Frequencies
         self.sampling_frequency = args.sampling_frequency
-<<<<<<< HEAD
         # bilby_pipe input only allows float or str for minimum/maximum_frequency
         if isinstance(args.minimum_frequency, dict):
             self.minimum_frequency = str(args.minimum_frequency)
@@ -135,12 +123,7 @@
             self.maximum_frequency = str(args.maximum_frequency)
         else:
             self.maximum_frequency = args.maximum_frequency
-        # self.reference_frequency = args.reference_frequency
-=======
-        self.minimum_frequency = args.minimum_frequency
-        self.maximum_frequency = args.maximum_frequency
         self.reference_frequency = args.reference_frequency
->>>>>>> c4faf146
 
         # Waveform, source model and likelihood
         self.waveform_generator_class = (
@@ -267,97 +250,6 @@
         if self.injection:
             self._inject_dingo_signal(args)
 
-    @BilbyDataGenerationInput.interferometers.setter
-    def interferometers(self, interferometers):
-        # Monkey patch to avoid bilby_pipe zeroing data below
-        # self.minimum_frequency_dict and above self.maximum_frequency_dict. Remove
-        # this code if we are happy to let bilby_pipe do this. Possible issue is edge
-        # effects for multi-banded frequency domain, so instead we do the masking
-        # within Dingo.
-        for ifo in interferometers:
-            if isinstance(ifo, bilby.gw.detector.Interferometer) is False:
-                raise BilbyPipeError(f"ifo={ifo} is not a bilby Interferometer")
-            # if self.minimum_frequency is not None:
-            #     ifo.minimum_frequency = self.minimum_frequency_dict[ifo.name]
-            # if self.maximum_frequency is not None:
-            #     ifo.maximum_frequency = self.maximum_frequency_dict[ifo.name]
-            # if self.calibration_model is not None:
-            #     self.add_calibration_model_to_interferometers(ifo)
-
-        self._interferometers = interferometers
-        self.data_set = True
-        if self.plot_data:
-            interferometers.plot_data(outdir=self.data_directory, label=self.label)
-            plot_whitened_data(
-                interferometers=interferometers,
-                data_directory=self.data_directory,
-                label=self.label,
-            )
-
-    def _inject_dingo_signal(self, args):
-        """Generate a GW signal using the dingo.gw.injection class and add it to the
-        interferometer strain data. Also compute SNRs and store them."""
-        try:
-            model = build_model_from_kwargs(
-                filename=args.model, device="meta", load_training_info=False
-            )
-        except RuntimeError:
-            # 'meta' is not supported by older version of python / torch
-            model = build_model_from_kwargs(
-                filename=args.model, device="cpu", load_training_info=False
-            )
-
-        injection = Injection.from_posterior_model_metadata(model.metadata)
-        injection.use_base_domain = True  # Do not generate MFD signals.
-        injection.t_ref = self.trigger_time
-        injection._initialize_transform()
-
-        # Possibly update waveform generator based on supplied settings. Note that
-        # default values will have been set by dingo_pipe from the DINGO model.
-        waveform_arguments = self.get_injection_waveform_arguments()
-        injection.f_ref = waveform_arguments["reference_frequency"]
-        injection.waveform_generator.approximant = LS.GetApproximantFromString(
-            waveform_arguments["waveform_approximant"]
-        )
-        injection.waveform_generator.approximant_str = waveform_arguments[
-            "waveform_approximant"
-        ]
-
-        logger.info("Injecting waveform from DINGO with ")
-        logger.info(f"data_domain = {injection.data_domain.domain_dict}")
-        for prop in [
-            "t_ref",
-        ]:
-            logger.info(f"{prop} = {getattr(injection, prop)}")
-        for prop in [
-            "approximant_str",
-            "f_ref",
-            "f_start",
-        ]:
-            logger.info(f"{prop} = {getattr(injection.waveform_generator, prop)}")
-
-        # Generate signal
-        self.injection_parameters = self.injection_df.iloc[self.idx].to_dict()
-        theta = self.injection_parameters.copy()
-        theta["geocent_time"] -= self.trigger_time
-        signal = injection.signal(theta)
-
-        # Add signal to interferometer data
-        domain = injection.data_domain
-        for ifo in self.interferometers:
-            s = signal["waveform"][ifo.name]
-            s = domain.time_translate_data(s, -self.post_trigger_duration)
-            # Interferometer data extends to Nyquist = f_max / 2, so pad signal. Will
-            # be truncated when saved as HDF5.
-            s = np.pad(
-                s, (0, len(ifo.strain_data.frequency_domain_strain) - len(domain))
-            )
-            ifo.strain_data.frequency_domain_strain += s
-            ifo.meta_data["optimal_SNR"] = np.sqrt(
-                ifo.optimal_snr_squared(signal=s).real
-            )
-            ifo.meta_data["matched_filter_SNR"] = ifo.matched_filter_snr(signal=s)
-
     def create_data(self, args):
         # Try downloading data multiple times to prevent failure from network/server time out
         retries = 5
@@ -413,6 +305,97 @@
                     )
                     raise
 
+    @BilbyDataGenerationInput.interferometers.setter
+    def interferometers(self, interferometers):
+        # Monkey patch to avoid bilby_pipe zeroing data below
+        # self.minimum_frequency_dict and above self.maximum_frequency_dict. Remove
+        # this code if we are happy to let bilby_pipe do this. Possible issue is edge
+        # effects for multi-banded frequency domain, so instead we do the masking
+        # within Dingo.
+        for ifo in interferometers:
+            if isinstance(ifo, bilby.gw.detector.Interferometer) is False:
+                raise BilbyPipeError(f"ifo={ifo} is not a bilby Interferometer")
+            # if self.minimum_frequency is not None:
+            #     ifo.minimum_frequency = self.minimum_frequency_dict[ifo.name]
+            # if self.maximum_frequency is not None:
+            #     ifo.maximum_frequency = self.maximum_frequency_dict[ifo.name]
+            # if self.calibration_model is not None:
+            #     self.add_calibration_model_to_interferometers(ifo)
+
+        self._interferometers = interferometers
+        self.data_set = True
+        if self.plot_data:
+            interferometers.plot_data(outdir=self.data_directory, label=self.label)
+            plot_whitened_data(
+                interferometers=interferometers,
+                data_directory=self.data_directory,
+                label=self.label,
+            )
+
+    def _inject_dingo_signal(self, args):
+        """Generate a GW signal using the dingo.gw.injection class and add it to the
+        interferometer strain data. Also compute SNRs and store them."""
+        try:
+            model = build_model_from_kwargs(
+                filename=args.model, device="meta", load_training_info=False
+            )
+        except RuntimeError:
+            # 'meta' is not supported by older version of python / torch
+            model = build_model_from_kwargs(
+                filename=args.model, device="cpu", load_training_info=False
+            )
+
+        injection = Injection.from_posterior_model_metadata(model.metadata)
+        injection.use_base_domain = True  # Do not generate MFD signals.
+        injection.t_ref = self.trigger_time
+        injection._initialize_transform()
+
+        # Possibly update waveform generator based on supplied settings. Note that
+        # default values will have been set by dingo_pipe from the DINGO model.
+        waveform_arguments = self.get_injection_waveform_arguments()
+        injection.f_ref = waveform_arguments["reference_frequency"]
+        injection.waveform_generator.approximant = LS.GetApproximantFromString(
+            waveform_arguments["waveform_approximant"]
+        )
+        injection.waveform_generator.approximant_str = waveform_arguments[
+            "waveform_approximant"
+        ]
+
+        logger.info("Injecting waveform from DINGO with ")
+        logger.info(f"data_domain = {injection.data_domain.domain_dict}")
+        for prop in [
+            "t_ref",
+        ]:
+            logger.info(f"{prop} = {getattr(injection, prop)}")
+        for prop in [
+            "approximant_str",
+            "f_ref",
+            "f_start",
+        ]:
+            logger.info(f"{prop} = {getattr(injection.waveform_generator, prop)}")
+
+        # Generate signal
+        self.injection_parameters = self.injection_df.iloc[self.idx].to_dict()
+        theta = self.injection_parameters.copy()
+        theta["geocent_time"] -= self.trigger_time
+        signal = injection.signal(theta)
+
+        # Add signal to interferometer data
+        domain = injection.data_domain
+        for ifo in self.interferometers:
+            s = signal["waveform"][ifo.name]
+            s = domain.time_translate_data(s, -self.post_trigger_duration)
+            # Interferometer data extends to Nyquist = f_max / 2, so pad signal. Will
+            # be truncated when saved as HDF5.
+            s = np.pad(
+                s, (0, len(ifo.strain_data.frequency_domain_strain) - len(domain))
+            )
+            ifo.strain_data.frequency_domain_strain += s
+            ifo.meta_data["optimal_SNR"] = np.sqrt(
+                ifo.optimal_snr_squared(signal=s).real
+            )
+            ifo.meta_data["matched_filter_SNR"] = ifo.matched_filter_snr(signal=s)
+
     def save_hdf5(self):
         """
         Save frequency-domain strain and ASDs as DingoDataset HDF5 format.
@@ -461,20 +444,9 @@
                 frequency_array
             )
 
-<<<<<<< HEAD
-            # These arrays extend up to self.sampling_frequency. Truncate them to
-            # self.maximum_frequency, and also set the asd to 1.0 below
-            # self.minimum_frequency.
-            domain = UniformFrequencyDomain(
-                f_min=self.minimum_frequency,
-                f_max=self.maximum_frequency,
-                delta_f=1 / self.duration,
-            )
-=======
             # These arrays extend up to self.sampling_frequency / 2. Truncate them to
             # the model maximum frequency, and also set the ASD to 1.0 below model
             # minimum frequency.
->>>>>>> c4faf146
             strain = domain.update_data(strain)
             asd = domain.update_data(asd, low_value=1.0)
 
