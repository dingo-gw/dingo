import os
import sys

import dingo.pipe.create_injections  # Needed for delta-function time priors.

import bilby
from bilby_pipe.input import Input
from bilby_pipe.plotting_utils import plot_whitened_data
from bilby_pipe.data_generation import DataGenerationInput as BilbyDataGenerationInput
from bilby.core.prior import PriorDict
from bilby_pipe.utils import (
    parse_args,
    logger,
    convert_string_to_dict,
    convert_prior_string_input,
    BilbyPipeError,
)
import lalsimulation as LS
import numpy as np

from dingo.core.posterior_models.build_model import build_model_from_kwargs
from dingo.gw.data.event_dataset import EventDataset
from dingo.gw.domains import UniformFrequencyDomain, build_domain_from_model_metadata
from dingo.gw.injection import Injection
from dingo.pipe.parser import create_parser

logger.name = "dingo_pipe"


class DataGenerationInput(BilbyDataGenerationInput):
    def __init__(self, args, unknown_args, create_data=True):
        # if running on the OSG, the network has been transferred to
        # the local directory, replace osdf string
        if args.osg:
            self.model = os.path.basename(args.model)
            self.model_init = os.path.basename(args.model_init)
        else:
            self.model = args.model
            self.model_init = args.model_init

        Input.__init__(self, args, unknown_args)
        # Generic initialisation
        self.meta_data = dict(
            command_line_args=args.__dict__,
            unknown_command_line_args=unknown_args,
            injection_parameters=None,
            # bilby_version=bilby.__version__,
            # bilby_pipe_version=get_version_information(),
        )
        self.injection_parameters = None

        # Admin arguments
        self.ini = args.ini
        self.transfer_files = args.transfer_files

        # Global settings
        # self.cosmology = args.cosmology

        # Run index arguments
        self.idx = args.idx
        self.generation_seed = args.generation_seed
        self.trigger_time = args.trigger_time

        # Naming arguments
        self.outdir = args.outdir
        self.label = args.label

        # Prior arguments
        # self.reference_frame = args.reference_frame
        # self.time_reference = "geocent" # DINGO mod used for saving data dump
        # self.phase_marginalization = args.phase_marginalization
        self.prior_dict = args.prior_dict
        self.default_prior = "BBHPriorDict"
        self.time_reference = "geocent"
        self.prior_dict_updates = args.prior_dict_updates

        # Whether to generate data for importance sampling. This must be done when
        # desired data settings differ from those used for network training. If this is
        # the case, save the new data to a different file name.

        self.importance_sampling = args.importance_sampling_generation
        self.importance_sampling_updates = args.importance_sampling_updates
        if self.importance_sampling:
            # Updates to frequency range should not affect the data generation for importance sampling
            if "minimum_frequency" in self.importance_sampling_updates:
                self.importance_sampling_updates.pop("minimum_frequency")
            if "maximum_frequency" in self.importance_sampling_updates:
                self.importance_sampling_updates.pop("maximum_frequency")
            vars(args).update(self.importance_sampling_updates)

        # Data arguments
        self.ignore_gwpy_data_quality_check = args.ignore_gwpy_data_quality_check
        self.detectors = args.detectors
        self.channel_dict = args.channel_dict
        self.data_dict = args.data_dict
        self.data_format = args.data_format
        self.allow_tape = args.allow_tape
        self.tukey_roll_off = args.tukey_roll_off
        self.gaussian_noise = args.gaussian_noise
        self.zero_noise = args.zero_noise
        self.resampling_method = args.resampling_method

        if args.timeslide_dict is not None:
            self.timeslide_dict = convert_string_to_dict(args.timeslide_dict)
            logger.info(f"Read-in timeslide dict directly: {self.timeslide_dict}")
        elif args.timeslide_file is not None:
            self.gps_file = args.gps_file
            self.timeslide_file = args.timeslide_file
            self.timeslide_dict = self.get_timeslide_dict(self.idx)

        # Data duration arguments
        self.duration = args.duration
        self.post_trigger_duration = args.post_trigger_duration

        # Frequencies
        self.sampling_frequency = args.sampling_frequency
        self.minimum_frequency = args.minimum_frequency
        self.maximum_frequency = args.maximum_frequency
        self.reference_frequency = args.reference_frequency

        # Waveform, source model and likelihood
        self.waveform_generator_class = (
            "bilby.gw.waveform_generator.LALCBCWaveformGenerator"
        )
        # self.waveform_generator_class_ctor_args = (
        #     args.waveform_generator_constructor_dict
        # )
        self.waveform_approximant = args.waveform_approximant
        self.catch_waveform_errors = args.catch_waveform_errors
        # TODO: These are set to parser defaults. Fix to set from model.
        self.pn_spin_order = -1
        self.pn_tidal_order = -1
        self.pn_phase_order = -1
        self.pn_amplitude_order = 0
        self.mode_array = None
        # don't set self.waveform_arguments_dict, it will be updated later by injection_waveform_arguments
        self.waveform_arguments_dict = None
        self.injection_waveform_arguments = args.injection_waveform_arguments
        self.numerical_relativity_file = args.numerical_relativity_file
        self.dingo_injection = args.dingo_injection
        self.injection_waveform_approximant = args.injection_waveform_approximant
        if args.injection_waveform_approximant in [
            "SEOBNRv5PHM",
            "SEOBNRv5EHM",
            "SEOBNRv5HM",
        ]:
            self.injection_frequency_domain_source_model = "gwsignal_binary_black_hole"
            self.frequency_domain_source_model = "gwsignal_binary_black_hole"
        else:
            self.injection_frequency_domain_source_model = "lal_binary_black_hole"
            self.frequency_domain_source_model = "lal_binary_black_hole"

        # DINGO mod
        self.save_bilby_data_dump = args.save_bilby_data_dump
        if self.save_bilby_data_dump:
            self.time_reference = args.time_reference
            self.deltaT = args.deltaT

        # self.conversion_function = args.conversion_function
        # self.generation_function = args.generation_function
        # self.likelihood_type = args.likelihood_type
        # self.extra_likelihood_kwargs = args.extra_likelihood_kwargs
        self.enforce_signal_duration = args.enforce_signal_duration

        # PSD
        self.psd_maximum_duration = args.psd_maximum_duration
        self.psd_dict = args.psd_dict
        self.psd_length = args.psd_length
        self.psd_fractional_overlap = args.psd_fractional_overlap
        self.psd_start_time = args.psd_start_time
        self.psd_method = args.psd_method

        # # ROQ
        # self.roq_folder = args.roq_folder
        # self.roq_linear_matrix = args.roq_linear_matrix
        # self.roq_quadratic_matrix = args.roq_quadratic_matrix
        # self.roq_weights = args.roq_weights
        # self.roq_weight_format = args.roq_weight_format
        # self.roq_scale_factor = args.roq_scale_factor
        #
        # # Calibration
        # self.calibration_model = args.calibration_model
        # self.calibration_correction_type = args.calibration_correction_type
        # self.spline_calibration_envelope_dict = args.spline_calibration_envelope_dict
        # self.spline_calibration_amplitude_uncertainty_dict = (
        #     args.spline_calibration_amplitude_uncertainty_dict
        # )
        # self.spline_calibration_phase_uncertainty_dict = (
        #     args.spline_calibration_phase_uncertainty_dict
        # )
        # self.spline_calibration_nodes = args.spline_calibration_nodes
        # self.calibration_prior_boundary = args.calibration_prior_boundary
        #
        # # Marginalization
        # self.distance_marginalization = args.distance_marginalization
        # self.distance_marginalization_lookup_table = (
        #     args.distance_marginalization_lookup_table
        # )
        # self.phase_marginalization = args.phase_marginalization
        # self.time_marginalization = args.time_marginalization
        # self.jitter_time = args.jitter_time
        #
        # # Plotting
        self.plot_data = args.plot_data
        self.plot_spectrogram = args.plot_spectrogram
        self.plot_injection = args.plot_injection

        if create_data:
            if self.dingo_injection:
                self.create_data_dingo_injection(args)
            else:
                self.create_data(args)

    def create_data_dingo_injection(self, args):
        """Adaptation of create_data to use Dingo signal models rather than Bilby.

        First, executes create_data but without any requested injections. This creates
        a  noise-only dataset.

        Second, calls _inject_dingo_signal to generate the Dingo signal waveform and
        add it to the noisy data within the interferometers.
        """
        # Save values of relevant args.
        injection = args.injection
        injection_file = args.injection_file
        injection_dict = args.injection_dict

        args.injection = False
        args.injection_file = None
        args.injection_dict = None

        # Create noise.
        self.create_data(args)

        # Reset args.
        args.injection = injection
        args.injection_file = injection_file
        args.injection_dict = injection_dict
        self.injection = args.injection
        self.injection_file = args.injection_file
        self.injection_dict = args.injection_dict

        if self.injection:
            self._inject_dingo_signal(args)

    @BilbyDataGenerationInput.interferometers.setter
    def interferometers(self, interferometers):
        # Monkey patch to avoid bilby_pipe zeroing data below
        # self.minimum_frequency_dict and above self.maximum_frequency_dict. Remove
        # this code if we are happy to let bilby_pipe do this. Possible issue is edge
        # effects for multi-banded frequency domain, so instead we do the masking
        # within Dingo.
        for ifo in interferometers:
            if isinstance(ifo, bilby.gw.detector.Interferometer) is False:
                raise BilbyPipeError(f"ifo={ifo} is not a bilby Interferometer")
            # if self.minimum_frequency is not None:
            #     ifo.minimum_frequency = self.minimum_frequency_dict[ifo.name]
            # if self.maximum_frequency is not None:
            #     ifo.maximum_frequency = self.maximum_frequency_dict[ifo.name]
            # if self.calibration_model is not None:
            #     self.add_calibration_model_to_interferometers(ifo)

        self._interferometers = interferometers
        self.data_set = True
        if self.plot_data:
            interferometers.plot_data(outdir=self.data_directory, label=self.label)
            plot_whitened_data(
                interferometers=interferometers,
                data_directory=self.data_directory,
                label=self.label,
            )

    def _inject_dingo_signal(self, args):
        """Generate a GW signal using the dingo.gw.injection class and add it to the
        interferometer strain data. Also compute SNRs and store them."""
        try:
            model = build_model_from_kwargs(
                filename=args.model, device="meta", load_training_info=False
            )
        except RuntimeError:
            # 'meta' is not supported by older version of python / torch
            model = build_model_from_kwargs(
                filename=args.model, device="cpu", load_training_info=False
            )

        injection = Injection.from_posterior_model_metadata(model.metadata)
        injection.use_base_domain = True  # Do not generate MFD signals.
        injection.t_ref = self.trigger_time
        injection._initialize_transform()

        # Possibly update waveform generator based on supplied settings. Note that
        # default values will have been set by dingo_pipe from the DINGO model.
        waveform_arguments = self.get_injection_waveform_arguments()
        injection.f_ref = waveform_arguments["reference_frequency"]
        injection.waveform_generator.approximant = LS.GetApproximantFromString(
            waveform_arguments["waveform_approximant"]
        )
        injection.waveform_generator.approximant_str = waveform_arguments[
            "waveform_approximant"
        ]

        logger.info("Injecting waveform from DINGO with ")
        logger.info(f"data_domain = {injection.data_domain.domain_dict}")
        for prop in [
            "t_ref",
        ]:
            logger.info(f"{prop} = {getattr(injection, prop)}")
        for prop in [
            "approximant_str",
            "f_ref",
            "f_start",
        ]:
            logger.info(f"{prop} = {getattr(injection.waveform_generator, prop)}")

        # Generate signal
        self.injection_parameters = self.injection_df.iloc[self.idx].to_dict()
        theta = self.injection_parameters.copy()
        theta["geocent_time"] -= self.trigger_time
        signal = injection.signal(theta)

        # Add signal to interferometer data
        domain = injection.data_domain
        for ifo in self.interferometers:
            s = signal["waveform"][ifo.name]
            s = domain.time_translate_data(s, -self.post_trigger_duration)
            # Interferometer data extends to Nyquist = f_max / 2, so pad signal. Will
            # be truncated when saved as HDF5.
            s = np.pad(
                s, (0, len(ifo.strain_data.frequency_domain_strain) - len(domain))
            )
            ifo.strain_data.frequency_domain_strain += s
            ifo.meta_data["optimal_SNR"] = np.sqrt(
                ifo.optimal_snr_squared(signal=s).real
            )
            ifo.meta_data["matched_filter_SNR"] = ifo.matched_filter_snr(signal=s)

    def save_hdf5(self):
        """
        Save frequency-domain strain and ASDs as DingoDataset HDF5 format.

        This method will also save the PSDs as .txt files in the data directory
        for easy reading by pesummary and Bilby.
        """

        try:
            model = build_model_from_kwargs(
                filename=self.model, device="meta", load_training_info=False
            )
        except RuntimeError:
            # 'meta' is not supported by older version of python / torch
            model = build_model_from_kwargs(
                filename=self.model, device="cpu", load_training_info=False
            )
        domain = build_domain_from_model_metadata(model.metadata, base=True)
        assert isinstance(domain, UniformFrequencyDomain)

        if self.save_bilby_data_dump:
            # this is needed because we want bilby to use the updated DINGO
            # prior
            self.waveform_arguments_dict = self.injection_waveform_arguments
            self.prior_dict = self.priors
            self.likelihood_type = "GravitationalWaveTransient"
            self.calibration_marginalization = False
            self.phase_marginalization = False
            self.time_marginalization = False
            self.distance_marginalization = False
            self.number_of_response_curves = 0
            self._distance_marginalization_lookup_table = None
            self.reference_frame = "sky"
            self.fiducial_parameters = None
            self.update_fiducial_parameters = None
            self.epsilon = None
            self.jitter_time = True
            self.save_data_dump()

        # PSD and strain data.
        data = {"waveform": {}, "asds": {}}  # TODO: Rename these keys.
        for ifo in self.interferometers:
            strain = ifo.strain_data.frequency_domain_strain
            frequency_array = ifo.strain_data.frequency_array
            asd = ifo.power_spectral_density.get_amplitude_spectral_density_array(
                frequency_array
            )

            # These arrays extend up to self.sampling_frequency / 2. Truncate them to
            # the model maximum frequency, and also set the ASD to 1.0 below model
            # minimum frequency.
            strain = domain.update_data(strain)
            asd = domain.update_data(asd, low_value=1.0)

            # Dingo expects data to have trigger time 0, so we apply a cyclic time shift
            # by the post-trigger duration.
            strain = domain.time_translate_data(strain, self.post_trigger_duration)

            # Note that the ASD estimated by the Bilby Interferometer differs ever so
            # slightly from the ASDs we computed before using pycbc. In addition,
            # there is no handling of NaNs in the strain data from which the ASD is
            # estimated.

            data["waveform"][ifo.name] = strain
            data["asds"][ifo.name] = asd

        # Data conditioning settings.
        settings = {
            "time_event": self.trigger_time,
            "time_buffer": self.post_trigger_duration,
            "detectors": self.detectors,
            "f_s": self.sampling_frequency,
            "T": self.duration,
            "window_type": "tukey",
            "roll_off": self.tukey_roll_off,
            "minimum_frequency": self.minimum_frequency_dict,
            "maximum_frequency": self.maximum_frequency_dict,
        }

        for k in [
            "psd_duration",
            "psd_dict",
            "psd_fractional_overlap",
            "psd_start_time",
            "psd_method",
            "channel_dict",
            "data_dict",
            "injection",
            "generation_seed",
            "gaussian_noise",
            "zero_noise",
            "numerical_relativity_file",
            "injection_waveform_approximant",
            "injection_frequency_domain_source_model",
        ]:
            try:
                v = getattr(self, k)
            except AttributeError:
                continue
            if v is not None and v is not False:
                settings[k] = v

        if self.injection:
            settings["injection_parameters"] = self.injection_parameters.copy()
            settings["dingo_injection"] = self.dingo_injection
            # Dingo and Bilby have different geocent_time conventions.
            settings["injection_parameters"]["geocent_time"] -= self.trigger_time
            settings["optimal_SNR"] = {
<<<<<<< HEAD
                k: v["optimal_SNR"].item() for k, v in self.interferometers.meta_data.items()
            }
            settings["matched_filter_SNR"] = {
                k: v["matched_filter_SNR"].item()
=======
                k: v["optimal_SNR"].item()
                if hasattr(v["optimal_SNR"], "item")
                else v["optimal_SNR"]
                for k, v in self.interferometers.meta_data.items()
            }
            settings["matched_filter_SNR"] = {
                k: v["matched_filter_SNR"].item()
                if hasattr(v["matched_filter_SNR"], "item")
                else v["matched_filter_SNR"]
>>>>>>> 78548eb7
                for k, v in self.interferometers.meta_data.items()
            }

        dataset = EventDataset(
            dictionary={
                "data": data,
                "settings": settings,
            }
        )
        dataset.to_file(self.event_data_file)

        # also saving the psd as a .txt file which can be read in
        # easily by pesummary or bilby
        for ifo in self.interferometers:
            np.savetxt(
                os.path.join(self.data_directory, f"{ifo.name}_psd.txt"),
                np.vstack([domain(), data["asds"][ifo.name] ** 2]).T,
            )

    @property
    def event_data_file(self):
        return os.path.join(
            self.data_directory, "_".join([self.label, "event_data.hdf5"])
        )

    @property
    def importance_sampling_updates(self):
        return self._importance_sampling_updates

    @importance_sampling_updates.setter
    def importance_sampling_updates(self, setting):
        if setting is not None:
            self._importance_sampling_updates = convert_string_to_dict(
                setting, "importance-sampling-updates"
            )
        else:
            self._importance_sampling_updates = None

    @property
    def prior_dict_updates(self):
        """The input prior_dict from the ini (if given)

        Note, this is not the bilby prior (see self.priors for that), this is
        a key-val dictionary where the val's are strings which are converting
        into bilby priors in `_get_prior
        """
        return self._prior_dict_updates

    @prior_dict_updates.setter
    def prior_dict_updates(self, prior_dict_updates):
        if isinstance(prior_dict_updates, dict):
            prior_dict_updates = prior_dict_updates
        elif isinstance(prior_dict_updates, str):
            prior_dict_updates = convert_prior_string_input(prior_dict_updates)
        elif prior_dict_updates is None:
            self._prior_dict_updates = None
            return
        else:
            raise BilbyPipeError(
                f"prior_dict_updates={prior_dict_updates} not " f"understood"
            )

        self._prior_dict_updates = {
            self._convert_prior_dict_key(key): val
            for key, val in prior_dict_updates.items()
        }

    def _get_priors(self, add_time=True):
        priors = super()._get_priors(add_time=add_time)
        priors.update(PriorDict(self.prior_dict_updates))
        return priors


def create_generation_parser():
    """Data generation parser creation"""
    return create_parser(top_level=False)


def main():
    """Data generation main logic"""
    args, unknown_args = parse_args(sys.argv[1:], create_generation_parser())
    # log_version_information()
    data = DataGenerationInput(args, unknown_args)
    data.save_hdf5()
    logger.info("Completed data generation")<|MERGE_RESOLUTION|>--- conflicted
+++ resolved
@@ -442,12 +442,6 @@
             # Dingo and Bilby have different geocent_time conventions.
             settings["injection_parameters"]["geocent_time"] -= self.trigger_time
             settings["optimal_SNR"] = {
-<<<<<<< HEAD
-                k: v["optimal_SNR"].item() for k, v in self.interferometers.meta_data.items()
-            }
-            settings["matched_filter_SNR"] = {
-                k: v["matched_filter_SNR"].item()
-=======
                 k: v["optimal_SNR"].item()
                 if hasattr(v["optimal_SNR"], "item")
                 else v["optimal_SNR"]
@@ -457,7 +451,6 @@
                 k: v["matched_filter_SNR"].item()
                 if hasattr(v["matched_filter_SNR"], "item")
                 else v["matched_filter_SNR"]
->>>>>>> 78548eb7
                 for k, v in self.interferometers.meta_data.items()
             }
 
