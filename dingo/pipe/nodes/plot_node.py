--- conflicted
+++ resolved
@@ -90,12 +90,8 @@
 
     @property
     def executable(self):
-<<<<<<< HEAD
-        return self._get_executable_path("dingo_pipe_pp_test")
-=======
         return self._get_executable_path("dingo_pipe_pp_test")
 
     @property
     def request_memory(self):
-        return "16 GB"
->>>>>>> 220f2254
+        return "16 GB"